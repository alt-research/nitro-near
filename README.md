<br />
<p align="center">
  <a href="https://arbitrum.io/">
    <img src="https://arbitrum.io/assets/stylus/stylus_with_paint_bg.png" alt="Logo" width="100%">
  </a>

  <p align="center">
    <a href="https://developer.arbitrum.io/"><strong>Next Generation Ethereum L2 Technology »</strong></a>
    <br />
  </p>
</p>

## About Arbitrum Stylus

Stylus is a next-gen programming environment for Arbitrum chains. Through the power of WebAssembly smart contracts, users can deploy programs written in their favorite programming languages, including Rust, C, and C++, to run alongside EVM smart contracts on Arbitrum. It's over an order of magnitude faster, slashes fees, and is fully interoperable with the Ethereum Virtual Machine.

This repo is a fork of [Arbitrum Nitro][Nitro] and is designed as an upgrade for all Arbitrum chains. Included is the Stylus VM and working fraud prover. If you are looking to write and deploy Stylus programs, please see the following SDKs.

| Repo                           | Use cases                   | License           |
|:-------------------------------|:----------------------------|:------------------|
| [Rust SDK][Rust]               | Everything!                 | Apache 2.0 or MIT |
| [C/C++ SDK][C]                 | Cryptography and algorithms | Apache 2.0 or MIT |
| [Bf SDK][Bf]                   | Educational                 | Apache 2.0 or MIT |
| [Cargo Stylus CLI Tool][Cargo] | Program deployment          | Apache 2.0 or MIT |

[Nitro]: https://github.com/OffchainLabs/nitro
[Orbit]: https://docs.arbitrum.io/launch-orbit-chain/orbit-gentle-introduction

Stylus is entirely opt-in. Devs familiar with Solidity can continue to enjoy Arbitrum's EVM-equivalent experience without any changes. This is because Stylus is entirely additive &mdash; a model we call EVM+. Stylus introduces a second, fully composible virtual machine for executing WebAssembly that coordinates with the EVM to produce state transitions. And since the Stylus SDK uses solidity ABIs, a contract written in one language can call out to any other.

For example, existing Solidity DEXs can &mdash; without modifications &mdash; list Rust ERC20 tokens, which might call out to C programs to do cryptography. Everything is fully interoperable, so users never have to care about the specific language or implementation details of the contracts they call.

## Roadmap

Stylus is currently testnet-only and not recommended for production use. This will change as we complete an audit and add additional features.

Arbitrum [Orbit L3s][Orbit] may opt into Stylus at any time. Arbitrum One and Arbitrum Nova will upgrade to Stylus should the DAO vote for it.

If you'd like to be a part of this journey, join us in the `#stylus` channel on [Discord][discord]!

## Gas Pricing

Stylus introduces new pricing models for WASM programs. Intended for high-compute applications, Stylus makes the following more affordable:

- Compute, which is generally **10-100x** cheaper depending on the program. This is primarily due to the efficiency of the WASM runtime relative to the EVM, and the quality of the code produced by Rust, C, and C++ compilers. Another factor that matters is the quality of the code itself. For example, highly optimized and audited C libraries that implement a particular cryptographic operation are usually deployable without modification and perform exceptionally well. The fee reduction may be smaller for highly optimized Solidity that makes heavy use of native precompiles vs an unoptimized Stylus equivalent that doesn't do the same.

- Memory, which is **100-500x** cheaper due to Stylus's novel exponential pricing mechanism intended to address Vitalik's concerns with the EVM's per-call, [quadratic memory][quadratic] pricing policy. For the first time ever, high-memory applications are possible on an EVM-equivalent chain.

- Storage, for which the Rust SDK promotes better access patterns and type choices. Note that while the underlying [`SLOAD`][SLOAD] and [`SSTORE`][SSTORE] operations cost as they do in the EVM, the Rust SDK implements an optimal caching policy that minimizes their use. Exact savings depends on the program.

- VM affordances, including common operations like keccak and reentrancy detection. No longer is it expensive to make safety the default.

There are, however, minor overheads to using Stylus that may matter to your application:

- The first time a WASM is deployed, it must be _activated_. This is generally a few million gas, though to avoid testnet DoS, we've set it to a fixed 14 million. Note that you do not have to activate future copies of the same program. For example, the same NFT template can be deployed many times without paying this cost more than once. We will soon make the fees paid depend on the program, so that the gas used is based on the complexity of the WASM instead of this very conservative, worst-case estimate.

- Calling a Stylus program costs 200-2000 gas. We're working with Wasmer to improve setup costs, but there will likely always be some amount of gas one pays to jump into WASM execution. This means that if a contract does next to nothing, it may be cheaper in Solidity. However if a contract starts doing interesting work, the dynamic fees will quickly make up for this fixed-cost overhead.

Though conservative bounds have been chosen for testnet, all of this is subject to change as pricing models mature and further optimizations are made. Since gas numbers will vary across updates, it may make more sense to clock the time it takes to perform an operation rather than going solely by the numbers reported in receipts.

[quadratic]: https://notes.ethereum.org/@vbuterin/proposals_to_adjust_memory_gas_costs
[SLOAD]: https://www.evm.codes/#54
[SSTORE]: https://www.evm.codes/#55

## License

<<<<<<< HEAD
We currently have the Stylus VM and fraud prover (the contents of this repo) [licensed](./LICENSE) under a Business Source License, similar to our friends at Uniswap and Aave, with an "Additional Use Grant" to ensure that everyone can have full comfort using and running nodes on all public Arbitrum chains.

The Stylus SDK, however, is licensed under different terms. Please see each repo below for more information.
=======
Nitro is currently licensed under a [Business Source License](./LICENSE.md), similar to our friends at Uniswap and Aave, with an "Additional Use Grant" to ensure that everyone can have full comfort using and running nodes on all public Arbitrum chains.
>>>>>>> e6afd28a

| Repo                           | Use cases                   | License           |
|:-------------------------------|:----------------------------|:------------------|
| [Rust SDK][Rust]               | Everything!                 | Apache 2.0 or MIT |
| [C/C++ SDK][C]                 | Cryptography and algorithms | Apache 2.0 or MIT |
| [Bf SDK][Bf]                   | Educational                 | Apache 2.0 or MIT |
| [Cargo Stylus CLI Tool][Cargo] | Program deployment          | Apache 2.0 or MIT |

[Rust]: https://github.com/OffchainLabs/stylus-sdk-rs
[C]: https://github.com/OffchainLabs/stylus-sdk-c
[Bf]: https://github.com/OffchainLabs/stylus-sdk-bf
[Cargo]: https://github.com/OffchainLabs/cargo-stylus

## Contact

Discord - [Arbitrum][discord]

Twitter - [OffchainLabs](https://twitter.com/OffchainLabs)

[discord]: https://discord.com/invite/5KE54JwyTs<|MERGE_RESOLUTION|>--- conflicted
+++ resolved
@@ -1,8 +1,10 @@
 <br />
 <p align="center">
   <a href="https://arbitrum.io/">
-    <img src="https://arbitrum.io/assets/stylus/stylus_with_paint_bg.png" alt="Logo" width="100%">
+    <img src="https://arbitrum.io/assets/arbitrum/logo_color.png" alt="Logo" width="80" height="80">
   </a>
+
+  <h3 align="center">Arbitrum Nitro</h3>
 
   <p align="center">
     <a href="https://developer.arbitrum.io/"><strong>Next Generation Ethereum L2 Technology »</strong></a>
@@ -10,84 +12,46 @@
   </p>
 </p>
 
-## About Arbitrum Stylus
+## About Arbitrum Nitro
 
-Stylus is a next-gen programming environment for Arbitrum chains. Through the power of WebAssembly smart contracts, users can deploy programs written in their favorite programming languages, including Rust, C, and C++, to run alongside EVM smart contracts on Arbitrum. It's over an order of magnitude faster, slashes fees, and is fully interoperable with the Ethereum Virtual Machine.
+<img src="https://arbitrum.io/assets/arbitrum/logo_color.png" alt="Logo" width="80" height="80">
 
-This repo is a fork of [Arbitrum Nitro][Nitro] and is designed as an upgrade for all Arbitrum chains. Included is the Stylus VM and working fraud prover. If you are looking to write and deploy Stylus programs, please see the following SDKs.
+Nitro is the latest iteration of the Arbitrum technology. It is a fully integrated, complete
+layer 2 optimistic rollup system, including fraud proofs, the sequencer, the token bridges, 
+advanced calldata compression, and more.
 
-| Repo                           | Use cases                   | License           |
-|:-------------------------------|:----------------------------|:------------------|
-| [Rust SDK][Rust]               | Everything!                 | Apache 2.0 or MIT |
-| [C/C++ SDK][C]                 | Cryptography and algorithms | Apache 2.0 or MIT |
-| [Bf SDK][Bf]                   | Educational                 | Apache 2.0 or MIT |
-| [Cargo Stylus CLI Tool][Cargo] | Program deployment          | Apache 2.0 or MIT |
+See the live docs-site [here](https://developer.arbitrum.io/) (or [here](https://github.com/OffchainLabs/arbitrum-docs) for markdown docs source.)
 
-[Nitro]: https://github.com/OffchainLabs/nitro
-[Orbit]: https://docs.arbitrum.io/launch-orbit-chain/orbit-gentle-introduction
+See [here](./audits) for security audit reports.
 
-Stylus is entirely opt-in. Devs familiar with Solidity can continue to enjoy Arbitrum's EVM-equivalent experience without any changes. This is because Stylus is entirely additive &mdash; a model we call EVM+. Stylus introduces a second, fully composible virtual machine for executing WebAssembly that coordinates with the EVM to produce state transitions. And since the Stylus SDK uses solidity ABIs, a contract written in one language can call out to any other.
+The Nitro stack is built on several innovations. At its core is a new prover, which can do Arbitrum’s classic 
+interactive fraud proofs over WASM code. That means the L2 Arbitrum engine can be written and compiled using 
+standard languages and tools, replacing the custom-designed language and compiler used in previous Arbitrum
+versions. In normal execution, 
+validators and nodes run the Nitro engine compiled to native code, switching to WASM if a fraud proof is needed. 
+We compile the core of Geth, the EVM engine that practically defines the Ethereum standard, right into Arbitrum. 
+So the previous custom-built EVM emulator is replaced by Geth, the most popular and well-supported Ethereum client.
 
-For example, existing Solidity DEXs can &mdash; without modifications &mdash; list Rust ERC20 tokens, which might call out to C programs to do cryptography. Everything is fully interoperable, so users never have to care about the specific language or implementation details of the contracts they call.
+The last piece of the stack is a slimmed-down version of our ArbOS component, rewritten in Go, which provides the 
+rest of what’s needed to run an L2 chain: things like cross-chain communication, and a new and improved batching 
+and compression system to minimize L1 costs.
 
-## Roadmap
+Essentially, Nitro runs Geth at layer 2 on top of Ethereum, and can prove fraud over the core engine of Geth 
+compiled to WASM.
 
-Stylus is currently testnet-only and not recommended for production use. This will change as we complete an audit and add additional features.
-
-Arbitrum [Orbit L3s][Orbit] may opt into Stylus at any time. Arbitrum One and Arbitrum Nova will upgrade to Stylus should the DAO vote for it.
-
-If you'd like to be a part of this journey, join us in the `#stylus` channel on [Discord][discord]!
-
-## Gas Pricing
-
-Stylus introduces new pricing models for WASM programs. Intended for high-compute applications, Stylus makes the following more affordable:
-
-- Compute, which is generally **10-100x** cheaper depending on the program. This is primarily due to the efficiency of the WASM runtime relative to the EVM, and the quality of the code produced by Rust, C, and C++ compilers. Another factor that matters is the quality of the code itself. For example, highly optimized and audited C libraries that implement a particular cryptographic operation are usually deployable without modification and perform exceptionally well. The fee reduction may be smaller for highly optimized Solidity that makes heavy use of native precompiles vs an unoptimized Stylus equivalent that doesn't do the same.
-
-- Memory, which is **100-500x** cheaper due to Stylus's novel exponential pricing mechanism intended to address Vitalik's concerns with the EVM's per-call, [quadratic memory][quadratic] pricing policy. For the first time ever, high-memory applications are possible on an EVM-equivalent chain.
-
-- Storage, for which the Rust SDK promotes better access patterns and type choices. Note that while the underlying [`SLOAD`][SLOAD] and [`SSTORE`][SSTORE] operations cost as they do in the EVM, the Rust SDK implements an optimal caching policy that minimizes their use. Exact savings depends on the program.
-
-- VM affordances, including common operations like keccak and reentrancy detection. No longer is it expensive to make safety the default.
-
-There are, however, minor overheads to using Stylus that may matter to your application:
-
-- The first time a WASM is deployed, it must be _activated_. This is generally a few million gas, though to avoid testnet DoS, we've set it to a fixed 14 million. Note that you do not have to activate future copies of the same program. For example, the same NFT template can be deployed many times without paying this cost more than once. We will soon make the fees paid depend on the program, so that the gas used is based on the complexity of the WASM instead of this very conservative, worst-case estimate.
-
-- Calling a Stylus program costs 200-2000 gas. We're working with Wasmer to improve setup costs, but there will likely always be some amount of gas one pays to jump into WASM execution. This means that if a contract does next to nothing, it may be cheaper in Solidity. However if a contract starts doing interesting work, the dynamic fees will quickly make up for this fixed-cost overhead.
-
-Though conservative bounds have been chosen for testnet, all of this is subject to change as pricing models mature and further optimizations are made. Since gas numbers will vary across updates, it may make more sense to clock the time it takes to perform an operation rather than going solely by the numbers reported in receipts.
-
-[quadratic]: https://notes.ethereum.org/@vbuterin/proposals_to_adjust_memory_gas_costs
-[SLOAD]: https://www.evm.codes/#54
-[SSTORE]: https://www.evm.codes/#55
+Arbitrum One successfully migrated from the Classic Arbitrum stack onto Nitro on 8/31/22. (See [state migration](https://developer.arbitrum.io/migration/state-migration) and [dapp migration](https://developer.arbitrum.io/migration/dapp_migration) for more info).
 
 ## License
 
-<<<<<<< HEAD
-We currently have the Stylus VM and fraud prover (the contents of this repo) [licensed](./LICENSE) under a Business Source License, similar to our friends at Uniswap and Aave, with an "Additional Use Grant" to ensure that everyone can have full comfort using and running nodes on all public Arbitrum chains.
+Nitro is currently licensed under a [Business Source License](./LICENSE.md), similar to our friends at Uniswap and Aave, with an "Additional Use Grant" to ensure that everyone can have full comfort using and running nodes on all public Arbitrum chains.
 
-The Stylus SDK, however, is licensed under different terms. Please see each repo below for more information.
-=======
-Nitro is currently licensed under a [Business Source License](./LICENSE.md), similar to our friends at Uniswap and Aave, with an "Additional Use Grant" to ensure that everyone can have full comfort using and running nodes on all public Arbitrum chains.
->>>>>>> e6afd28a
+The Additional Use Grant also permits the deployment of the Nitro software, in a permissionless fashion and without cost, as a new blockchain provided that the chain settles to either Arbitrum One or Arbitrum Nova. 
 
-| Repo                           | Use cases                   | License           |
-|:-------------------------------|:----------------------------|:------------------|
-| [Rust SDK][Rust]               | Everything!                 | Apache 2.0 or MIT |
-| [C/C++ SDK][C]                 | Cryptography and algorithms | Apache 2.0 or MIT |
-| [Bf SDK][Bf]                   | Educational                 | Apache 2.0 or MIT |
-| [Cargo Stylus CLI Tool][Cargo] | Program deployment          | Apache 2.0 or MIT |
-
-[Rust]: https://github.com/OffchainLabs/stylus-sdk-rs
-[C]: https://github.com/OffchainLabs/stylus-sdk-c
-[Bf]: https://github.com/OffchainLabs/stylus-sdk-bf
-[Cargo]: https://github.com/OffchainLabs/cargo-stylus
+For those that prefer to deploy the Nitro software either directly on Ethereum (i.e. an L2) or have it settle to another Layer-2 on top of Ethereum, the [Arbitrum Expansion Program (the "AEP")](https://docs.arbitrum.foundation/assets/files/Arbitrum%20Expansion%20Program%20Jan182024-4f08b0c2cb476a55dc153380fa3e64b0.pdf) was recently established. The AEP allows for the permissionless deployment in the aforementioned fashion provided that 10% of net revenue (as more fully described in the AEP) is contributed back to the Arbitrum community in accordance with the requirements of the AEP. 
 
 ## Contact
 
-Discord - [Arbitrum][discord]
+Discord - [Arbitrum](https://discord.com/invite/5KE54JwyTs)
 
-Twitter - [OffchainLabs](https://twitter.com/OffchainLabs)
+Twitter: [Arbitrum](https://twitter.com/arbitrum)
 
-[discord]: https://discord.com/invite/5KE54JwyTs