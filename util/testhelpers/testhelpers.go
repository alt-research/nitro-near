// Copyright 2021-2022, Offchain Labs, Inc.
// For license information, see https://github.com/nitro/blob/master/LICENSE

package testhelpers

import (
<<<<<<< HEAD
	crypto "crypto/rand"
	"math/big"
	"math/rand"
=======
	"context"
	"crypto/rand"
	"io"
>>>>>>> e6afd28a
	"os"
	"regexp"
	"sync"
	"testing"

	"github.com/ethereum/go-ethereum/common"
	"github.com/ethereum/go-ethereum/log"
	"github.com/offchainlabs/nitro/util/colors"
	"golang.org/x/exp/slog"
)

// Fail a test should an error occur
func RequireImpl(t *testing.T, err error, printables ...interface{}) {
	t.Helper()
	if err != nil {
		t.Fatal(colors.Red, printables, err, colors.Clear)
	}
}

func FailImpl(t *testing.T, printables ...interface{}) {
	t.Helper()
	t.Fatal(colors.Red, printables, colors.Clear)
}

func RandomizeSlice(slice []byte) []byte {
	_, err := crypto.Read(slice)
	if err != nil {
		panic(err)
	}
	return slice
}

func RandomSlice(size uint64) []byte {
	return RandomizeSlice(make([]byte, size))
}

func RandomHash() common.Hash {
	var hash common.Hash
	RandomizeSlice(hash[:])
	return hash
}

func RandomAddress() common.Address {
	var address common.Address
	RandomizeSlice(address[:])
	return address
}

func RandomCallValue(limit int64) *big.Int {
	return big.NewInt(rand.Int63n(limit))
}

// Computes a psuedo-random uint64 on the interval [min, max]
func RandomUint32(min, max uint32) uint32 {
	return uint32(RandomUint64(uint64(min), uint64(max)))
}

// Computes a psuedo-random uint64 on the interval [min, max]
func RandomUint64(min, max uint64) uint64 {
	return uint64(rand.Uint64()%(max-min+1) + min)
}

func RandomBool() bool {
	return rand.Int31n(2) == 0
}

type LogHandler struct {
	mutex           sync.Mutex
	t               *testing.T
	records         []slog.Record
	terminalHandler *log.TerminalHandler
}

func (h *LogHandler) Enabled(_ context.Context, level slog.Level) bool {
	return h.terminalHandler.Enabled(context.Background(), level)
}
func (h *LogHandler) WithGroup(name string) slog.Handler {
	return h.terminalHandler.WithGroup(name)
}
func (h *LogHandler) WithAttrs(attrs []slog.Attr) slog.Handler {
	return h.terminalHandler.WithAttrs(attrs)
}

func (h *LogHandler) Handle(_ context.Context, record slog.Record) error {
	if err := h.terminalHandler.Handle(context.Background(), record); err != nil {
		return err
	}
	h.mutex.Lock()
	defer h.mutex.Unlock()
	h.records = append(h.records, record)
	return nil
}

func (h *LogHandler) WasLogged(pattern string) bool {
	re, err := regexp.Compile(pattern)
	RequireImpl(h.t, err)
	h.mutex.Lock()
	defer h.mutex.Unlock()
	for _, record := range h.records {
		if re.MatchString(record.Message) {
			return true
		}
	}
	return false
}

func newLogHandler(t *testing.T) *LogHandler {
	return &LogHandler{
		t:               t,
		records:         make([]slog.Record, 0),
		terminalHandler: log.NewTerminalHandler(io.Writer(os.Stderr), false),
	}
}

func InitTestLog(t *testing.T, level slog.Level) *LogHandler {
	handler := newLogHandler(t)
	glogger := log.NewGlogHandler(handler)
	glogger.Verbosity(level)
	log.SetDefault(log.NewLogger(glogger))
	return handler
}<|MERGE_RESOLUTION|>--- conflicted
+++ resolved
@@ -1,18 +1,14 @@
-// Copyright 2021-2022, Offchain Labs, Inc.
+// Copyright 2021-2024, Offchain Labs, Inc.
 // For license information, see https://github.com/nitro/blob/master/LICENSE
 
 package testhelpers
 
 import (
-<<<<<<< HEAD
+	"context"
 	crypto "crypto/rand"
+	"io"
 	"math/big"
 	"math/rand"
-=======
-	"context"
-	"crypto/rand"
-	"io"
->>>>>>> e6afd28a
 	"os"
 	"regexp"
 	"sync"
