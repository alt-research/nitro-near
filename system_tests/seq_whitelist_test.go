--- conflicted
+++ resolved
@@ -18,11 +18,7 @@
 
 	config := gethexec.ConfigDefaultTest()
 	config.Sequencer.SenderWhitelist = GetTestAddressForAccountName(t, "Owner").String() + "," + GetTestAddressForAccountName(t, "User").String()
-<<<<<<< HEAD
-	l2info, l2node, client := CreateTestL2WithConfig(t, ctx, nil, config, true, nil)
-=======
-	l2info, l2node, client := CreateTestL2WithConfig(t, ctx, nil, nil, config, true)
->>>>>>> 63932659
+	l2info, l2node, client := CreateTestL2WithConfig(t, ctx, nil, nil, config, true, nil)
 	defer l2node.StopAndWait()
 
 	l2info.GenerateAccount("User")
