--- conflicted
+++ resolved
@@ -62,11 +62,7 @@
 		l2info.ArbInitData.Accounts = append(l2info.ArbInitData.Accounts, accountInfo)
 		expectedSums[accountAddress] = sum
 	}
-<<<<<<< HEAD
-	_, node, client := CreateTestL2WithConfig(t, ctx, l2info, arbnode.ConfigDefaultL2Test(), true, nil)
-=======
-	_, node, client := CreateTestL2WithConfig(t, ctx, l2info, nil, nil, true)
->>>>>>> 63932659
+	_, node, client := CreateTestL2WithConfig(t, ctx, l2info, nil, nil, true, nil)
 	defer node.StopAndWait()
 
 	for accountAddress, sum := range expectedSums {
