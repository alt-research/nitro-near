// Copyright 2021-2022, Offchain Labs, Inc.
// For license information, see https://github.com/nitro/blob/master/LICENSE

package arbtest

import (
	"context"
	"fmt"
	"math/big"
	"net"
	"strconv"
	"testing"
	"time"

	"github.com/offchainlabs/nitro/arbnode"
	"github.com/offchainlabs/nitro/broadcastclient"
	"github.com/offchainlabs/nitro/das"
	"github.com/offchainlabs/nitro/relay"
	"github.com/offchainlabs/nitro/wsbroadcastserver"
)

func newBroadcasterConfigTest(port int) *wsbroadcastserver.BroadcasterConfig {
	return &wsbroadcastserver.BroadcasterConfig{
		Enable:        true,
		Addr:          "127.0.0.1",
		IOTimeout:     5 * time.Second,
		Port:          strconv.Itoa(port),
		Ping:          5 * time.Second,
		ClientTimeout: 15 * time.Second,
		Queue:         100,
		Workers:       100,
	}
}

func newBroadcastClientConfigTest(port int) *broadcastclient.BroadcastClientConfig {
	return &broadcastclient.BroadcastClientConfig{
		URLs:    []string{fmt.Sprintf("ws://localhost:%d/feed", port)},
		Timeout: 20 * time.Second,
	}
}

func TestSequencerFeed(t *testing.T) {
	ctx, cancel := context.WithCancel(context.Background())
	defer cancel()

	seqNodeConfig := arbnode.ConfigDefaultL2Test()
	seqNodeConfig.Feed.Output = *newBroadcasterConfigTest(0)
	l2info1, nodeA, client1 := CreateTestL2WithConfig(t, ctx, nil, seqNodeConfig, true)

	clientNodeConfig := arbnode.ConfigDefaultL2Test()
	port := nodeA.BroadcastServer.ListenerAddr().(*net.TCPAddr).Port
	clientNodeConfig.Feed.Input = *newBroadcastClientConfigTest(port)

	_, nodeB, client2 := CreateTestL2WithConfig(t, ctx, nil, clientNodeConfig, false)

	l2info1.GenerateAccount("User2")

	tx := l2info1.PrepareTx("Owner", "User2", l2info1.TransferGas, big.NewInt(1e12), nil)

	err := client1.SendTransaction(ctx, tx)
	Require(t, err)

	_, err = EnsureTxSucceeded(ctx, client1, tx)
	Require(t, err)

	_, err = WaitForTx(ctx, client2, tx.Hash(), time.Second*5)
	Require(t, err)
	l2balance, err := client2.BalanceAt(ctx, l2info1.GetAddress("User2"), nil)
	Require(t, err)
	if l2balance.Cmp(big.NewInt(1e12)) != 0 {
		t.Fatal("Unexpected balance:", l2balance)
	}
	nodeA.StopAndWait()
	nodeB.StopAndWait()
}

func TestRelayedSequencerFeed(t *testing.T) {
	ctx, cancel := context.WithCancel(context.Background())
	defer cancel()

	seqNodeConfig := arbnode.ConfigDefaultL2Test()
	seqNodeConfig.Feed.Output = *newBroadcasterConfigTest(0)
	l2info1, nodeA, client1 := CreateTestL2WithConfig(t, ctx, nil, seqNodeConfig, true)

	relayServerConf := *newBroadcasterConfigTest(0)
	port := nodeA.BroadcastServer.ListenerAddr().(*net.TCPAddr).Port
	relayClientConf := *newBroadcastClientConfigTest(port)

	relay := relay.NewRelay(relayServerConf, relayClientConf)
	err := relay.Start(ctx)
	Require(t, err)

	clientNodeConfig := arbnode.ConfigDefaultL2Test()
	port = relay.GetListenerAddr().(*net.TCPAddr).Port
	clientNodeConfig.Feed.Input = *newBroadcastClientConfigTest(port)
	_, nodeC, client3 := CreateTestL2WithConfig(t, ctx, nil, clientNodeConfig, false)

	l2info1.GenerateAccount("User2")

	tx := l2info1.PrepareTx("Owner", "User2", l2info1.TransferGas, big.NewInt(1e12), nil)

	err = client1.SendTransaction(ctx, tx)
	Require(t, err)

	_, err = EnsureTxSucceeded(ctx, client1, tx)
	Require(t, err)

	_, err = WaitForTx(ctx, client3, tx.Hash(), time.Second*5)
	Require(t, err)
	l2balance, err := client3.BalanceAt(ctx, l2info1.GetAddress("User2"), nil)
	Require(t, err)
	if l2balance.Cmp(big.NewInt(1e12)) != 0 {
		t.Fatal("Unexpected balance:", l2balance)
	}

	nodeA.StopAndWait()
	relay.StopAndWait()
	nodeC.StopAndWait()
}

func testLyingSequencer(t *testing.T, dasModeStr string) {
	ctx, cancel := context.WithCancel(context.Background())
	defer cancel()

	// The truthful sequencer
	chainConfig, nodeConfigA, dbPath, dasSignerKey := setupConfigWithDAS(t, dasModeStr)
	nodeConfigA.BatchPoster.Enable = true
	nodeConfigA.Feed.Output.Enable = false
<<<<<<< HEAD

=======
	nodeConfigA.DataAvailability.ModeImpl = dasModeStr
	chainConfig := params.ArbitrumDevTestChainConfig()
	var dbPath string
	var err error
	if dasModeStr == das.LocalDiskDataAvailabilityString {
		dbPath, err = ioutil.TempDir("/tmp", "das_test")
		Require(t, err)
		defer os.RemoveAll(dbPath)
		chainConfig = params.ArbitrumDevTestDASChainConfig()
		dasConfig := das.LocalDiskDASConfig{
			KeyDir:            dbPath,
			DataDir:           dbPath,
			AllowGenerateKeys: true,
		}
		nodeConfigA.DataAvailability.LocalDiskDASConfig = dasConfig
	}
>>>>>>> 1f8f1195
	l2infoA, nodeA, l2clientA, l1info, _, l1client, l1stack := CreateTestNodeOnL1WithConfig(t, ctx, true, nodeConfigA, chainConfig)
	defer l1stack.Close()

	authorizeDASKeyset(t, ctx, dasSignerKey, l1info, l1client)

	// The lying sequencer
	nodeConfigC := arbnode.ConfigDefaultL1Test()
	nodeConfigC.BatchPoster.Enable = false
	nodeConfigC.DataAvailability.ModeImpl = dasModeStr
	dasConfig := das.LocalDiskDASConfig{
		KeyDir:             dbPath,
		DataDir:            dbPath,
		AllowGenerateKeys:  true,
		StoreSignerAddress: "none",
	}
	nodeConfigC.DataAvailability.LocalDiskDASConfig = dasConfig
	nodeConfigC.Feed.Output = *newBroadcasterConfigTest(0)
	l2clientC, nodeC := Create2ndNodeWithConfig(t, ctx, nodeA, l1stack, &l2infoA.ArbInitData, nodeConfigC)

	port := nodeC.BroadcastServer.ListenerAddr().(*net.TCPAddr).Port

	// The client node, connects to lying sequencer's feed
	nodeConfigB := arbnode.ConfigDefaultL1Test()
	nodeConfigB.Feed.Output.Enable = false
	nodeConfigB.BatchPoster.Enable = false
	nodeConfigB.Feed.Input = *newBroadcastClientConfigTest(port)
	nodeConfigB.DataAvailability.ModeImpl = dasModeStr
	dasConfigB := das.LocalDiskDASConfig{
		KeyDir:             dbPath,
		DataDir:            dbPath,
		AllowGenerateKeys:  true,
		StoreSignerAddress: "none",
	}
	nodeConfigB.DataAvailability.LocalDiskDASConfig = dasConfigB
	l2clientB, nodeB := Create2ndNodeWithConfig(t, ctx, nodeA, l1stack, &l2infoA.ArbInitData, nodeConfigB)

	l2infoA.GenerateAccount("FraudUser")
	l2infoA.GenerateAccount("RealUser")

	fraudTx := l2infoA.PrepareTx("Owner", "FraudUser", l2infoA.TransferGas, big.NewInt(1e12), nil)
	l2infoA.GetInfoWithPrivKey("Owner").Nonce -= 1 // Use same l2info object for different l2s
	realTx := l2infoA.PrepareTx("Owner", "RealUser", l2infoA.TransferGas, big.NewInt(1e12), nil)

	err := l2clientC.SendTransaction(ctx, fraudTx)
	if err != nil {
		t.Fatal(err)
	}

	_, err = EnsureTxSucceeded(ctx, l2clientC, fraudTx)
	if err != nil {
		t.Fatal(err)
	}

	// Node B should get the transaction immediately from the sequencer feed
	_, err = WaitForTx(ctx, l2clientB, fraudTx.Hash(), time.Second*15)
	if err != nil {
		t.Fatal(err)
	}
	l2balance, err := l2clientB.BalanceAt(ctx, l2infoA.GetAddress("FraudUser"), nil)
	if err != nil {
		t.Fatal(err)
	}
	if l2balance.Cmp(big.NewInt(1e12)) != 0 {
		t.Fatal("Unexpected balance:", l2balance)
	}

	// Send the real transaction to client A
	err = l2clientA.SendTransaction(ctx, realTx)
	if err != nil {
		t.Fatal(err)
	}

	_, err = EnsureTxSucceeded(ctx, l2clientA, realTx)
	if err != nil {
		t.Fatal(err)
	}

	// Node B should get the transaction after NodeC posts a batch.
	_, err = WaitForTx(ctx, l2clientB, realTx.Hash(), time.Second*5)
	if err != nil {
		t.Fatal(err)
	}
	l2balanceFraudAcct, err := l2clientB.BalanceAt(ctx, l2infoA.GetAddress("FraudUser"), nil)
	if err != nil {
		t.Fatal(err)
	}
	if l2balanceFraudAcct.Cmp(big.NewInt(0)) != 0 {
		t.Fatal("Unexpected balance (fraud acct should be empty) was:", l2balanceFraudAcct)
	}

	l2balanceRealAcct, err := l2clientB.BalanceAt(ctx, l2infoA.GetAddress("RealUser"), nil)
	if err != nil {
		t.Fatal(err)
	}
	if l2balanceRealAcct.Cmp(big.NewInt(1e12)) != 0 {
		t.Fatal("Unexpected balance:", l2balanceRealAcct)
	}

	nodeA.StopAndWait()
	nodeB.StopAndWait()
	nodeC.StopAndWait()
}

func TestLyingSequencer(t *testing.T) {
	testLyingSequencer(t, das.OnchainDataAvailabilityString)
}

func TestLyingSequencerLocalDAS(t *testing.T) {
	testLyingSequencer(t, das.LocalDiskDataAvailabilityString)
}<|MERGE_RESOLUTION|>--- conflicted
+++ resolved
@@ -126,26 +126,6 @@
 	chainConfig, nodeConfigA, dbPath, dasSignerKey := setupConfigWithDAS(t, dasModeStr)
 	nodeConfigA.BatchPoster.Enable = true
 	nodeConfigA.Feed.Output.Enable = false
-<<<<<<< HEAD
-
-=======
-	nodeConfigA.DataAvailability.ModeImpl = dasModeStr
-	chainConfig := params.ArbitrumDevTestChainConfig()
-	var dbPath string
-	var err error
-	if dasModeStr == das.LocalDiskDataAvailabilityString {
-		dbPath, err = ioutil.TempDir("/tmp", "das_test")
-		Require(t, err)
-		defer os.RemoveAll(dbPath)
-		chainConfig = params.ArbitrumDevTestDASChainConfig()
-		dasConfig := das.LocalDiskDASConfig{
-			KeyDir:            dbPath,
-			DataDir:           dbPath,
-			AllowGenerateKeys: true,
-		}
-		nodeConfigA.DataAvailability.LocalDiskDASConfig = dasConfig
-	}
->>>>>>> 1f8f1195
 	l2infoA, nodeA, l2clientA, l1info, _, l1client, l1stack := CreateTestNodeOnL1WithConfig(t, ctx, true, nodeConfigA, chainConfig)
 	defer l1stack.Close()
 
