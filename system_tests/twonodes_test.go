--- conflicted
+++ resolved
@@ -28,11 +28,7 @@
 	if err != nil {
 		t.Fatal(err)
 	}
-<<<<<<< HEAD
-	backend, err := arbnode.CreateArbBackend(stack, l2Genesys, l1client)
-=======
-	backend, err := arbnode.CreateArbBackend(ctx, stack, l2Genesys)
->>>>>>> b3597ad0
+	backend, err := arbnode.CreateArbBackend(ctx, stack, l2Genesys, l1client)
 	if err != nil {
 		t.Fatal(err)
 	}
@@ -46,16 +42,11 @@
 }
 
 func TestTwoNodesSimple(t *testing.T) {
-<<<<<<< HEAD
-	_, l2info, l1info, node1, _, l1stack := CreateTestNodeOnL1(t, true)
-=======
 	ctx, cancel := context.WithCancel(context.Background())
 	defer cancel()
-	l2backend, l2info := CreateTestL2(t, ctx)
-	l1info, node1, _, l1stack := CreateTestNodeOnL1(t, ctx, l2backend, true)
+	_, l2info, l1info, node1, _, l1stack := CreateTestNodeOnL1(t, ctx, true)
 	defer node1.Stop()
 	defer l1stack.Close()
->>>>>>> b3597ad0
 
 	l2clientB, nodeB := Create2ndNode(t, ctx, node1, l1stack)
 	defer nodeB.Stop()
@@ -112,17 +103,11 @@
 
 	delayedTxs := make([]*types.Transaction, 0, largeLoops*avgDelayedMessagesPerLoop*2)
 
-<<<<<<< HEAD
-	ctx := context.Background()
-	_, l2info, l1info, node1, l1backend, l1stack := CreateTestNodeOnL1(t, true)
-=======
 	ctx, cancel := context.WithCancel(context.Background())
 	defer cancel()
-	l2backend, l2info := CreateTestL2(t, ctx)
-	l1info, node1, l1backend, l1stack := CreateTestNodeOnL1(t, ctx, l2backend, true)
+	_, l2info, l1info, node1, l1backend, l1stack := CreateTestNodeOnL1(t, ctx, true)
 	defer node1.Stop()
 	defer l1stack.Close()
->>>>>>> b3597ad0
 
 	l2clientB, nodeB := Create2ndNode(t, ctx, node1, l1stack)
 	defer nodeB.Stop()
