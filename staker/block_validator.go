--- conflicted
+++ resolved
@@ -83,20 +83,9 @@
 }
 
 type BlockValidatorConfig struct {
-<<<<<<< HEAD
-	Enable                   bool                          `koanf:"enable"`
-	Evil                     bool                          `koanf:"evil"`
-	EvilInterceptDepositGwei uint64                        `koanf:"evil-intercept-deposit-gwei"`
-	ValidationServer         rpcclient.ClientConfig        `koanf:"validation-server" reload:"hot"`
-	ValidationPoll           time.Duration                 `koanf:"validation-poll" reload:"hot"`
-	PrerecordedBlocks        uint64                        `koanf:"prerecorded-blocks" reload:"hot"`
-	ForwardBlocks            uint64                        `koanf:"forward-blocks" reload:"hot"`
-	CurrentModuleRoot        string                        `koanf:"current-module-root"`         // TODO(magic) requires reinitialization on hot reload
-	PendingUpgradeModuleRoot string                        `koanf:"pending-upgrade-module-root"` // TODO(magic) requires StatelessBlockValidator recreation on hot reload
-	FailureIsFatal           bool                          `koanf:"failure-is-fatal" reload:"hot"`
-	Dangerous                BlockValidatorDangerousConfig `koanf:"dangerous"`
-=======
 	Enable                      bool                          `koanf:"enable"`
+	Evil                        bool                          `koanf:"evil"`
+	EvilInterceptDepositGwei    uint64                        `koanf:"evil-intercept-deposit-gwei"`
 	ValidationServer            rpcclient.ClientConfig        `koanf:"validation-server" reload:"hot"`
 	ValidationServerConfigs     []rpcclient.ClientConfig      `koanf:"validation-server-configs" reload:"hot"`
 	ValidationPoll              time.Duration                 `koanf:"validation-poll" reload:"hot"`
@@ -110,7 +99,6 @@
 	ValidationServerConfigsList string                        `koanf:"validation-server-configs-list" reload:"hot"`
 
 	memoryFreeLimit int
->>>>>>> f9999e70
 }
 
 func (c *BlockValidatorConfig) Validate() error {
@@ -170,18 +158,6 @@
 }
 
 var DefaultBlockValidatorConfig = BlockValidatorConfig{
-<<<<<<< HEAD
-	Enable:                   false,
-	ValidationServer:         rpcclient.DefaultClientConfig,
-	ValidationPoll:           time.Second,
-	ForwardBlocks:            1024,
-	PrerecordedBlocks:        128,
-	CurrentModuleRoot:        "current",
-	PendingUpgradeModuleRoot: "latest",
-	FailureIsFatal:           true,
-	Dangerous:                DefaultBlockValidatorDangerousConfig,
-	EvilInterceptDepositGwei: 1_000_000, // 1M gwei or 0.001 ETH
-=======
 	Enable:                      false,
 	ValidationServerConfigsList: "default",
 	ValidationServer:            rpcclient.DefaultClientConfig,
@@ -193,7 +169,7 @@
 	FailureIsFatal:              true,
 	Dangerous:                   DefaultBlockValidatorDangerousConfig,
 	MemoryFreeLimit:             "default",
->>>>>>> f9999e70
+	EvilInterceptDepositGwei:    1_000_000, // 1M gwei or 0.001 ETH
 }
 
 var TestBlockValidatorConfig = BlockValidatorConfig{
@@ -207,11 +183,8 @@
 	PendingUpgradeModuleRoot: "latest",
 	FailureIsFatal:           true,
 	Dangerous:                DefaultBlockValidatorDangerousConfig,
-<<<<<<< HEAD
 	EvilInterceptDepositGwei: 1_000_000, // 1M gwei or 0.001 ETH
-=======
 	MemoryFreeLimit:          "default",
->>>>>>> f9999e70
 }
 
 var DefaultBlockValidatorDangerousConfig = BlockValidatorDangerousConfig{
