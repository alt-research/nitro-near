--- conflicted
+++ resolved
@@ -290,13 +290,8 @@
 	return ret, nil
 }
 
-<<<<<<< HEAD
-func atomicStorePos(addr *uint64, val arbutil.MessageIndex, metr metrics.Gauge) {
-	atomic.StoreUint64(addr, uint64(val))
-=======
 func atomicStorePos(addr *atomic.Uint64, val arbutil.MessageIndex, metr metrics.Gauge) {
 	addr.Store(uint64(val))
->>>>>>> 0a078a70
 	metr.Update(int64(val))
 }
 
