// Copyright 2021-2023, Offchain Labs, Inc.
// For license information, see https://github.com/nitro/blob/master/LICENSE

package storage

import (
	"bytes"
	"fmt"
	"math"
	"math/big"
	"sync/atomic"

	"github.com/ethereum/go-ethereum/common"
	"github.com/ethereum/go-ethereum/common/lru"
	"github.com/ethereum/go-ethereum/core/rawdb"
	"github.com/ethereum/go-ethereum/core/state"
	"github.com/ethereum/go-ethereum/core/vm"
	"github.com/ethereum/go-ethereum/crypto"
	"github.com/ethereum/go-ethereum/log"
	"github.com/ethereum/go-ethereum/params"
	"github.com/offchainlabs/nitro/arbos/burn"
	"github.com/offchainlabs/nitro/arbos/util"
	"github.com/offchainlabs/nitro/util/arbmath"
)

// Storage allows ArbOS to store data persistently in the Ethereum-compatible stateDB. This is represented in
// the stateDB as the storage of a fictional Ethereum account at address 0xA4B05FFFFFFFFFFFFFFFFFFFFFFFFFFFFFFFFFFF.
//
// The storage is logically a tree of storage spaces which can be nested hierarchically, with each storage space
// containing a key-value store with 256-bit keys and values. Uninitialized storage spaces and uninitialized keys
// within initialized storage spaces are deemed to be filled with zeroes (consistent with the behavior of Ethereum
// account storage). Logically, when a chain is launched, all possible storage spaces and all possible keys within
// them exist and contain zeroes.
//
// A storage space (represented by a Storage object) has a byte-slice storageKey which distinguishes it from other
// storage spaces. The root Storage has its storageKey as the empty string. A parent storage space can contain children,
// each with a distinct name. The storageKey of a child is keccak256(parent.storageKey, name). Note that two spaces
// cannot have the same storageKey because that would imply a collision in keccak256.
//
// The contents of all storage spaces are stored in a single, flat key-value store that is implemented as the storage
// of the fictional Ethereum account. The contents of key, within a storage space with storageKey, are stored
// at location keccak256(storageKey, key) in the flat KVS. Two slots, whether in the same or different storage spaces,
// cannot occupy the same location because that would imply a collision in keccak256.

type Storage struct {
	account    common.Address
	db         vm.StateDB
	storageKey []byte
	burner     burn.Burner
	hashCache  *lru.Cache[string, []byte]
}

const StorageReadCost = params.SloadGasEIP2200
const StorageWriteCost = params.SstoreSetGasEIP2200
const StorageWriteZeroCost = params.SstoreResetGasEIP2200
const StorageCodeHashCost = params.ColdAccountAccessCostEIP2929

const storageKeyCacheSize = 1024

var storageHashCache = lru.NewCache[string, []byte](storageKeyCacheSize)
var cacheFullLogged atomic.Bool

// NewGeth uses a Geth database to create an evm key-value store
func NewGeth(statedb vm.StateDB, burner burn.Burner) *Storage {
	account := common.HexToAddress("0xA4B05FFFFFFFFFFFFFFFFFFFFFFFFFFFFFFFFFFF")
	statedb.SetNonce(account, 1) // setting the nonce ensures Geth won't treat ArbOS as empty
	return &Storage{
		account:    account,
		db:         statedb,
		storageKey: []byte{},
		burner:     burner,
		hashCache:  storageHashCache,
	}
}

// NewMemoryBacked uses Geth's memory-backed database to create an evm key-value store
func NewMemoryBacked(burner burn.Burner) *Storage {
	return NewGeth(NewMemoryBackedStateDB(), burner)
}

// NewMemoryBackedStateDB uses Geth's memory-backed database to create a statedb
func NewMemoryBackedStateDB() vm.StateDB {
	raw := rawdb.NewMemoryDatabase()
	db := state.NewDatabase(raw)
	statedb, err := state.New(common.Hash{}, db, nil)
	if err != nil {
		panic("failed to init empty statedb")
	}
	return statedb
}

// We map addresses using "pages" of 256 storage slots. We hash over the page number but not the offset within
// a page, to preserve contiguity within a page. This will reduce cost if/when Ethereum switches to storage
// representations that reward contiguity.
// Because page numbers are 248 bits, this gives us 124-bit security against collision attacks, which is good enough.
func (s *Storage) mapAddress(key common.Hash) common.Hash {
	keyBytes := key.Bytes()
	boundary := common.HashLength - 1
	mapped := make([]byte, 0, common.HashLength)
	mapped = append(mapped, s.cachedKeccak(s.storageKey, keyBytes[:boundary])[:boundary]...)
	mapped = append(mapped, keyBytes[boundary])
	return common.BytesToHash(mapped)
}

func writeCost(value common.Hash) uint64 {
	if value == (common.Hash{}) {
		return StorageWriteZeroCost
	}
	return StorageWriteCost
}

func (s *Storage) Account() common.Address {
	return s.account
}

func (s *Storage) Get(key common.Hash) (common.Hash, error) {
	err := s.burner.Burn(StorageReadCost)
	if err != nil {
		return common.Hash{}, err
	}
	if info := s.burner.TracingInfo(); info != nil {
		info.RecordStorageGet(key)
	}
<<<<<<< HEAD
	return s.db.GetState(s.account, s.mapAddress(key)), nil
=======
	return store.GetFree(key), nil
}

// Gets a storage slot for free. Dangerous due to DoS potential.
func (store *Storage) GetFree(key common.Hash) common.Hash {
	return store.db.GetState(store.account, mapAddress(store.storageKey, key))
>>>>>>> f52c2927
}

func (s *Storage) GetStorageSlot(key common.Hash) common.Hash {
	return s.mapAddress(key)
}

func (s *Storage) GetUint64(key common.Hash) (uint64, error) {
	value, err := s.Get(key)
	return value.Big().Uint64(), err
}

func (s *Storage) GetByUint64(key uint64) (common.Hash, error) {
	return s.Get(util.UintToHash(key))
}

func (s *Storage) GetUint64ByUint64(key uint64) (uint64, error) {
	return s.GetUint64(util.UintToHash(key))
}

func (s *Storage) GetUint32(key common.Hash) (uint32, error) {
	value, err := s.Get(key)
	return uint32(value.Big().Uint64()), err
}

func (s *Storage) Set(key common.Hash, value common.Hash) error {
	if s.burner.ReadOnly() {
		log.Error("Read-only burner attempted to mutate state", "key", key, "value", value)
		return vm.ErrWriteProtection
	}
	err := s.burner.Burn(writeCost(value))
	if err != nil {
		return err
	}
	if info := s.burner.TracingInfo(); info != nil {
		info.RecordStorageSet(key, value)
	}
	s.db.SetState(s.account, s.mapAddress(key), value)
	return nil
}

func (s *Storage) SetUint64(key common.Hash, value uint64) error {
	return s.Set(key, util.UintToHash(value))
}

func (s *Storage) SetByUint64(key uint64, value common.Hash) error {
	return s.Set(util.UintToHash(key), value)
}

func (s *Storage) SetUint64ByUint64(key uint64, value uint64) error {
	return s.Set(util.UintToHash(key), util.UintToHash(value))
}

func (s *Storage) SetUint32(key common.Hash, value uint32) error {
	return s.Set(key, util.UintToHash(uint64(value)))
}

func (s *Storage) SetByUint32(key uint32, value common.Hash) error {
	return s.Set(util.UintToHash(uint64(key)), value)
}

func (s *Storage) Clear(key common.Hash) error {
	return s.Set(key, common.Hash{})
}

func (s *Storage) ClearByUint64(key uint64) error {
	return s.Set(util.UintToHash(key), common.Hash{})
}

func (s *Storage) Swap(key common.Hash, newValue common.Hash) (common.Hash, error) {
	oldValue, err := s.Get(key)
	if err != nil {
		return common.Hash{}, err
	}
	return oldValue, s.Set(key, newValue)
}

func (s *Storage) OpenCachedSubStorage(id []byte) *Storage {
	return &Storage{
		account:    s.account,
		db:         s.db,
		storageKey: s.cachedKeccak(s.storageKey, id),
		burner:     s.burner,
		hashCache:  storageHashCache,
	}
}
func (s *Storage) OpenSubStorage(id []byte) *Storage {
	return &Storage{
		account:    s.account,
		db:         s.db,
		storageKey: s.cachedKeccak(s.storageKey, id),
		burner:     s.burner,
		hashCache:  nil,
	}
}

// Returns shallow copy of Storage that won't use storage key hash cache.
// The storage space represented by the returned Storage is kept the same.
func (s *Storage) WithoutCache() *Storage {
	return &Storage{
		account:    s.account,
		db:         s.db,
		storageKey: s.storageKey,
		burner:     s.burner,
		hashCache:  nil,
	}
}

func (s *Storage) SetBytes(b []byte) error {
	err := s.ClearBytes()
	if err != nil {
		return err
	}
	err = s.SetUint64ByUint64(0, uint64(len(b)))
	if err != nil {
		return err
	}
	offset := uint64(1)
	for len(b) >= 32 {
		err = s.SetByUint64(offset, common.BytesToHash(b[:32]))
		if err != nil {
			return err
		}
		b = b[32:]
		offset++
	}
	return s.SetByUint64(offset, common.BytesToHash(b))
}

func (s *Storage) GetBytes() ([]byte, error) {
	bytesLeft, err := s.GetUint64ByUint64(0)
	if err != nil {
		return nil, err
	}
	ret := []byte{}
	offset := uint64(1)
	for bytesLeft >= 32 {
		next, err := s.GetByUint64(offset)
		if err != nil {
			return nil, err
		}
		ret = append(ret, next.Bytes()...)
		bytesLeft -= 32
		offset++
	}
	next, err := s.GetByUint64(offset)
	if err != nil {
		return nil, err
	}
	ret = append(ret, next.Bytes()[32-bytesLeft:]...)
	return ret, nil
}

func (s *Storage) GetBytesSize() (uint64, error) {
	return s.GetUint64ByUint64(0)
}

func (s *Storage) ClearBytes() error {
	bytesLeft, err := s.GetUint64ByUint64(0)
	if err != nil {
		return err
	}
	offset := uint64(1)
	for bytesLeft > 0 {
		err := s.ClearByUint64(offset)
		if err != nil {
			return err
		}
		offset++
		if bytesLeft < 32 {
			bytesLeft = 0
		} else {
			bytesLeft -= 32
		}
	}
	return s.ClearByUint64(0)
}

func (s *Storage) GetCodeHash(address common.Address) (common.Hash, error) {
	err := s.burner.Burn(StorageCodeHashCost)
	if err != nil {
		return common.Hash{}, err
	}
	return s.db.GetCodeHash(address), nil
}

func (s *Storage) Burner() burn.Burner {
	return s.burner // not public because these should never be changed once set
}

func (s *Storage) Keccak(data ...[]byte) ([]byte, error) {
	byteCount := 0
	for _, part := range data {
		byteCount += len(part)
	}
	cost := 30 + 6*arbmath.WordsForBytes(uint64(byteCount))
	if err := s.burner.Burn(cost); err != nil {
		return nil, err
	}
	return crypto.Keccak256(data...), nil
}

func (s *Storage) KeccakHash(data ...[]byte) (common.Hash, error) {
	bytes, err := s.Keccak(data...)
	return common.BytesToHash(bytes), err
}

// Returns crypto.Keccak256 result for the given data
// If available the result is taken from hash cache
// otherwise crypto.Keccak256 is executed and its result is added to the cache and returned
// note: the method doesn't burn gas, as it's only intended for generating storage subspace keys and mapping slot addresses
// note: returned slice is not thread-safe
func (s *Storage) cachedKeccak(data ...[]byte) []byte {
	if s.hashCache == nil {
		return crypto.Keccak256(data...)
	}
	keyString := string(bytes.Join(data, []byte{}))
	if hash, wasCached := s.hashCache.Get(keyString); wasCached {
		return hash
	}
	hash := crypto.Keccak256(data...)
	evicted := s.hashCache.Add(keyString, hash)
	if evicted && cacheFullLogged.CompareAndSwap(false, true) {
		log.Warn("Hash cache full, we didn't expect that. Some non-static storage keys may fill up the cache.")
	}
	return hash
}

type StorageSlot struct {
	account common.Address
	db      vm.StateDB
	slot    common.Hash
	burner  burn.Burner
}

func (s *Storage) NewSlot(offset uint64) StorageSlot {
	return StorageSlot{s.account, s.db, s.mapAddress(util.UintToHash(offset)), s.burner}
}

func (ss *StorageSlot) Get() (common.Hash, error) {
	err := ss.burner.Burn(StorageReadCost)
	if err != nil {
		return common.Hash{}, err
	}
	if info := ss.burner.TracingInfo(); info != nil {
		info.RecordStorageGet(ss.slot)
	}
	return ss.db.GetState(ss.account, ss.slot), nil
}

func (ss *StorageSlot) Set(value common.Hash) error {
	if ss.burner.ReadOnly() {
		log.Error("Read-only burner attempted to mutate state", "value", value)
		return vm.ErrWriteProtection
	}
	err := ss.burner.Burn(writeCost(value))
	if err != nil {
		return err
	}
	if info := ss.burner.TracingInfo(); info != nil {
		info.RecordStorageSet(ss.slot, value)
	}
	ss.db.SetState(ss.account, ss.slot, value)
	return nil
}

// StorageBackedInt64 is an int64 stored inside the StateDB.
// Implementation note: Conversions between big.Int and common.Hash give weird results
// for negative values, so we cast to uint64 before writing to storage and cast back to int64 after reading.
// Golang casting between uint64 and int64 doesn't change the data, it just reinterprets the same 8 bytes,
// so this is a hacky but reliable way to store an 8-byte int64 in a common.Hash storage slot.
type StorageBackedInt64 struct {
	StorageSlot
}

func (s *Storage) OpenStorageBackedInt64(offset uint64) StorageBackedInt64 {
	return StorageBackedInt64{s.NewSlot(offset)}
}

func (sbu *StorageBackedInt64) Get() (int64, error) {
	raw, err := sbu.StorageSlot.Get()
	if !raw.Big().IsUint64() {
		panic("invalid value found in StorageBackedInt64 storage")
	}
	return int64(raw.Big().Uint64()), err // see implementation note above
}

func (sbu *StorageBackedInt64) Set(value int64) error {
	return sbu.StorageSlot.Set(util.UintToHash(uint64(value))) // see implementation note above
}

// StorageBackedBips represents a number of basis points
type StorageBackedBips struct {
	backing StorageBackedInt64
}

func (s *Storage) OpenStorageBackedBips(offset uint64) StorageBackedBips {
	return StorageBackedBips{StorageBackedInt64{s.NewSlot(offset)}}
}

func (sbu *StorageBackedBips) Get() (arbmath.Bips, error) {
	value, err := sbu.backing.Get()
	return arbmath.Bips(value), err
}

func (sbu *StorageBackedBips) Set(bips arbmath.Bips) error {
	return sbu.backing.Set(int64(bips))
}

// StorageBackedUBips represents an unsigned number of basis points
type StorageBackedUBips struct {
	backing StorageBackedUint64
}

func (s *Storage) OpenStorageBackedUBips(offset uint64) StorageBackedUBips {
	return StorageBackedUBips{StorageBackedUint64{s.NewSlot(offset)}}
}

func (sbu *StorageBackedUBips) Get() (arbmath.UBips, error) {
	value, err := sbu.backing.Get()
	return arbmath.UBips(value), err
}

func (sbu *StorageBackedUBips) Set(bips arbmath.UBips) error {
	return sbu.backing.Set(bips.Uint64())
}

type StorageBackedUint16 struct {
	StorageSlot
}

func (s *Storage) OpenStorageBackedUint16(offset uint64) StorageBackedUint16 {
	return StorageBackedUint16{s.NewSlot(offset)}
}

func (sbu *StorageBackedUint16) Get() (uint16, error) {
	raw, err := sbu.StorageSlot.Get()
	big := raw.Big()
	if !big.IsUint64() || big.Uint64() > math.MaxUint16 {
		panic("expected uint16 compatible value in storage")
	}
	return uint16(big.Uint64()), err
}

func (sbu *StorageBackedUint16) Set(value uint16) error {
	bigValue := new(big.Int).SetUint64(uint64(value))
	return sbu.StorageSlot.Set(common.BigToHash(bigValue))
}

type StorageBackedUint24 struct {
	StorageSlot
}

func (s *Storage) OpenStorageBackedUint24(offset uint64) StorageBackedUint24 {
	return StorageBackedUint24{s.NewSlot(offset)}
}

func (sbu *StorageBackedUint24) Get() (arbmath.Uint24, error) {
	raw, err := sbu.StorageSlot.Get()
	value := arbmath.BigToUint24OrPanic(raw.Big())
	return value, err
}

func (sbu *StorageBackedUint24) Set(value arbmath.Uint24) error {
	return sbu.StorageSlot.Set(common.BigToHash(value.ToBig()))
}

type StorageBackedUint32 struct {
	StorageSlot
}

func (s *Storage) OpenStorageBackedUint32(offset uint64) StorageBackedUint32 {
	return StorageBackedUint32{s.NewSlot(offset)}
}

func (sbu *StorageBackedUint32) Get() (uint32, error) {
	raw, err := sbu.StorageSlot.Get()
	big := raw.Big()
	if !big.IsUint64() || big.Uint64() > math.MaxUint32 {
		panic("expected uint32 compatible value in storage")
	}
	return uint32(big.Uint64()), err
}

func (sbu *StorageBackedUint32) Set(value uint32) error {
	bigValue := new(big.Int).SetUint64(uint64(value))
	return sbu.StorageSlot.Set(common.BigToHash(bigValue))
}

type StorageBackedUint64 struct {
	StorageSlot
}

func (s *Storage) OpenStorageBackedUint64(offset uint64) StorageBackedUint64 {
	return StorageBackedUint64{s.NewSlot(offset)}
}

func (sbu *StorageBackedUint64) Get() (uint64, error) {
	raw, err := sbu.StorageSlot.Get()
	if !raw.Big().IsUint64() {
		panic("expected uint64 compatible value in storage")
	}
	return raw.Big().Uint64(), err
}

func (sbu *StorageBackedUint64) Set(value uint64) error {
	bigValue := new(big.Int).SetUint64(value)
	return sbu.StorageSlot.Set(common.BigToHash(bigValue))
}

func (sbu *StorageBackedUint64) Clear() error {
	return sbu.Set(0)
}

func (sbu *StorageBackedUint64) Increment() (uint64, error) {
	old, err := sbu.Get()
	if err != nil {
		return 0, err
	}
	if old+1 < old {
		panic("Overflow in StorageBackedUint64::Increment")
	}
	return old + 1, sbu.Set(old + 1)
}

func (sbu *StorageBackedUint64) Decrement() (uint64, error) {
	old, err := sbu.Get()
	if err != nil {
		return 0, err
	}
	if old == 0 {
		panic("Underflow in StorageBackedUint64::Decrement")
	}
	return old - 1, sbu.Set(old - 1)
}

type MemoryBackedUint64 struct {
	contents uint64
}

func (mbu *MemoryBackedUint64) Get() (uint64, error) {
	return mbu.contents, nil
}

func (mbu *MemoryBackedUint64) Set(val uint64) error {
	mbu.contents = val
	return nil
}

func (mbu *MemoryBackedUint64) Increment() (uint64, error) {
	old := mbu.contents
	if old+1 < old {
		panic("Overflow in MemoryBackedUint64::Increment")
	}
	return old + 1, mbu.Set(old + 1)
}

func (mbu *MemoryBackedUint64) Decrement() (uint64, error) {
	old := mbu.contents
	if old == 0 {
		panic("Underflow in MemoryBackedUint64::Decrement")
	}
	return old - 1, mbu.Set(old - 1)
}

type WrappedUint64 interface {
	Get() (uint64, error)
	Set(uint64) error
	Increment() (uint64, error)
	Decrement() (uint64, error)
}

var twoToThe256 = new(big.Int).Lsh(common.Big1, 256)
var twoToThe256MinusOne = new(big.Int).Sub(twoToThe256, common.Big1)
var twoToThe255 = new(big.Int).Lsh(common.Big1, 255)
var twoToThe255MinusOne = new(big.Int).Sub(twoToThe255, common.Big1)

type StorageBackedBigUint struct {
	StorageSlot
}

func (s *Storage) OpenStorageBackedBigUint(offset uint64) StorageBackedBigUint {
	return StorageBackedBigUint{s.NewSlot(offset)}
}

func (sbbu *StorageBackedBigUint) Get() (*big.Int, error) {
	asHash, err := sbbu.StorageSlot.Get()
	if err != nil {
		return nil, err
	}
	return asHash.Big(), nil
}

// Warning: this will panic if it underflows or overflows with a system burner
// SetSaturatingWithWarning is likely better
func (sbbu *StorageBackedBigUint) SetChecked(val *big.Int) error {
	if val.Sign() < 0 {
		return sbbu.burner.HandleError(fmt.Errorf("underflow in StorageBackedBigUint.Set setting value %v", val))
	}
	if val.BitLen() > 256 {
		return sbbu.burner.HandleError(fmt.Errorf("overflow in StorageBackedBigUint.Set setting value %v", val))
	}
	return sbbu.StorageSlot.Set(common.BytesToHash(val.Bytes()))
}

func (sbbu *StorageBackedBigUint) SetSaturatingWithWarning(val *big.Int, name string) error {
	if val.Sign() < 0 {
		log.Warn("ArbOS storage big uint underflowed", "name", name, "value", val)
		val = common.Big0
	} else if val.BitLen() > 256 {
		log.Warn("ArbOS storage big uint overflowed", "name", name, "value", val)
		val = twoToThe256MinusOne
	}
	return sbbu.StorageSlot.Set(common.BytesToHash(val.Bytes()))
}

type StorageBackedBigInt struct {
	StorageSlot
}

func (s *Storage) OpenStorageBackedBigInt(offset uint64) StorageBackedBigInt {
	return StorageBackedBigInt{s.NewSlot(offset)}
}

func (sbbi *StorageBackedBigInt) Get() (*big.Int, error) {
	asHash, err := sbbi.StorageSlot.Get()
	if err != nil {
		return nil, err
	}
	asBig := new(big.Int).SetBytes(asHash[:])
	if asBig.Bit(255) != 0 {
		asBig = new(big.Int).Sub(asBig, twoToThe256)
	}
	return asBig, err
}

// Warning: this will panic if it underflows or overflows with a system burner
// SetSaturatingWithWarning is likely better
func (sbbi *StorageBackedBigInt) SetChecked(val *big.Int) error {
	if val.Sign() < 0 {
		val = new(big.Int).Add(val, twoToThe256)
		if val.BitLen() < 256 || val.Sign() <= 0 { // require that it's positive and the top bit is set
			return sbbi.burner.HandleError(fmt.Errorf("underflow in StorageBackedBigInt.Set setting value %v", val))
		}
	} else if val.BitLen() >= 256 {
		return sbbi.burner.HandleError(fmt.Errorf("overflow in StorageBackedBigInt.Set setting value %v", val))
	}
	return sbbi.StorageSlot.Set(common.BytesToHash(val.Bytes()))
}

func (sbbi *StorageBackedBigInt) SetSaturatingWithWarning(val *big.Int, name string) error {
	if val.Sign() < 0 {
		origVal := val
		val = new(big.Int).Add(val, twoToThe256)
		if val.BitLen() < 256 || val.Sign() <= 0 { // require that it's positive and the top bit is set
			log.Warn("ArbOS storage big uint underflowed", "name", name, "value", origVal)
			val.Set(twoToThe255)
		}
	} else if val.BitLen() >= 256 {
		log.Warn("ArbOS storage big uint overflowed", "name", name, "value", val)
		val = twoToThe255MinusOne
	}
	return sbbi.StorageSlot.Set(common.BytesToHash(val.Bytes()))
}

func (sbbi *StorageBackedBigInt) Set_preVersion7(val *big.Int) error {
	return sbbi.StorageSlot.Set(common.BytesToHash(val.Bytes()))
}

func (sbbi *StorageBackedBigInt) SetByUint(val uint64) error {
	return sbbi.StorageSlot.Set(util.UintToHash(val))
}

type StorageBackedAddress struct {
	StorageSlot
}

func (s *Storage) OpenStorageBackedAddress(offset uint64) StorageBackedAddress {
	return StorageBackedAddress{s.NewSlot(offset)}
}

func (sba *StorageBackedAddress) Get() (common.Address, error) {
	value, err := sba.StorageSlot.Get()
	return common.BytesToAddress(value.Bytes()), err
}

func (sba *StorageBackedAddress) Set(val common.Address) error {
	return sba.StorageSlot.Set(util.AddressToHash(val))
}

type StorageBackedAddressOrNil struct {
	StorageSlot
}

var NilAddressRepresentation common.Hash

func init() {
	NilAddressRepresentation = common.BigToHash(new(big.Int).Lsh(big.NewInt(1), 255))
}

func (s *Storage) OpenStorageBackedAddressOrNil(offset uint64) StorageBackedAddressOrNil {
	return StorageBackedAddressOrNil{s.NewSlot(offset)}
}

func (sba *StorageBackedAddressOrNil) Get() (*common.Address, error) {
	asHash, err := sba.StorageSlot.Get()
	if asHash == NilAddressRepresentation || err != nil {
		return nil, err
	} else {
		ret := common.BytesToAddress(asHash.Bytes())
		return &ret, nil
	}
}

func (sba *StorageBackedAddressOrNil) Set(val *common.Address) error {
	if val == nil {
		return sba.StorageSlot.Set(NilAddressRepresentation)
	}
	return sba.StorageSlot.Set(common.BytesToHash(val.Bytes()))
}

type StorageBackedBytes struct {
	Storage
}

func (s *Storage) OpenStorageBackedBytes(id []byte) StorageBackedBytes {
	return StorageBackedBytes{
		*s.OpenSubStorage(id),
	}
}

func (sbb *StorageBackedBytes) Get() ([]byte, error) {
	return sbb.Storage.GetBytes()
}

func (sbb *StorageBackedBytes) Set(val []byte) error {
	return sbb.Storage.SetBytes(val)
}

func (sbb *StorageBackedBytes) Clear() error {
	return sbb.Storage.ClearBytes()
}

func (sbb *StorageBackedBytes) Size() (uint64, error) {
	return sbb.Storage.GetBytesSize()
}<|MERGE_RESOLUTION|>--- conflicted
+++ resolved
@@ -121,16 +121,12 @@
 	if info := s.burner.TracingInfo(); info != nil {
 		info.RecordStorageGet(key)
 	}
-<<<<<<< HEAD
-	return s.db.GetState(s.account, s.mapAddress(key)), nil
-=======
-	return store.GetFree(key), nil
+	return s.GetFree(key), nil
 }
 
 // Gets a storage slot for free. Dangerous due to DoS potential.
-func (store *Storage) GetFree(key common.Hash) common.Hash {
-	return store.db.GetState(store.account, mapAddress(store.storageKey, key))
->>>>>>> f52c2927
+func (s *Storage) GetFree(key common.Hash) common.Hash {
+	return s.db.GetState(s.account, s.mapAddress(key))
 }
 
 func (s *Storage) GetStorageSlot(key common.Hash) common.Hash {
