--- conflicted
+++ resolved
@@ -440,14 +440,9 @@
 	return state.Blockhashes().NextBlockNumber()
 }
 
-<<<<<<< HEAD
-func (p *TxProcessor) L1BlockHash(blockCtx vm.BlockContext, l1BlocKNumber uint64) (common.Hash, error) {
+func (p *TxProcessor) L1BlockHash(blockCtx vm.BlockContext, l1BlockNumber uint64) (common.Hash, error) {
 	tracingInfo := util.NewTracingInfo(p.evm, p.msg.From(), arbosAddress, util.TracingDuringEVM)
 	state, err := arbosState.OpenSystemArbosState(p.evm.StateDB, tracingInfo, false)
-=======
-func (p *TxProcessor) L1BlockHash(blockCtx vm.BlockContext, l1BlockNumber uint64) (common.Hash, error) {
-	state, err := arbosState.OpenSystemArbosState(p.evm.StateDB, false)
->>>>>>> 6f459d84
 	if err != nil {
 		return common.Hash{}, err
 	}
