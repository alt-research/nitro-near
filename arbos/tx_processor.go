// Copyright 2021-2022, Offchain Labs, Inc.
// For license information, see https://github.com/nitro/blob/master/LICENSE

package arbos

import (
	"errors"
	"math"
	"math/big"
	"time"

	"github.com/offchainlabs/nitro/arbos/util"
	"github.com/offchainlabs/nitro/solgen/go/precompilesgen"
	"github.com/offchainlabs/nitro/util/arbmath"

	"github.com/ethereum/go-ethereum/core/types"
	"github.com/ethereum/go-ethereum/log"
	"github.com/ethereum/go-ethereum/params"
	"github.com/offchainlabs/nitro/arbos/retryables"

	"github.com/offchainlabs/nitro/arbos/arbosState"

	"github.com/ethereum/go-ethereum/common"
	"github.com/ethereum/go-ethereum/core"
	"github.com/ethereum/go-ethereum/core/vm"
	glog "github.com/ethereum/go-ethereum/log"
)

var arbosAddress = types.ArbosAddress

// A TxProcessor is created and freed for every L2 transaction.
// It tracks state for ArbOS, allowing it infuence in Geth's tx processing.
// Public fields are accessible in precompiles.
type TxProcessor struct {
	msg              core.Message
	state            *arbosState.ArbosState
	PosterFee        *big.Int // set once in GasChargingHook to track L1 calldata costs
	posterGas        uint64
	computeHoldGas   uint64 // amount of gas temporarily held to prevent compute from exceeding the gas limit
	Callers          []common.Address
	TopTxType        *byte // set once in StartTxHook
	evm              *vm.EVM
	CurrentRetryable *common.Hash
}

func NewTxProcessor(evm *vm.EVM, msg core.Message) *TxProcessor {
	tracingInfo := util.NewTracingInfo(evm, msg.From(), arbosAddress, util.TracingBeforeEVM)
	arbosState := arbosState.OpenSystemArbosStateOrPanic(evm.StateDB, tracingInfo, false)
	return &TxProcessor{
		msg:              msg,
		state:            arbosState,
		PosterFee:        new(big.Int),
		posterGas:        0,
		Callers:          []common.Address{},
		TopTxType:        nil,
		evm:              evm,
		CurrentRetryable: nil,
	}
}

func (p *TxProcessor) PushCaller(addr common.Address) {
	p.Callers = append(p.Callers, addr)
}

func (p *TxProcessor) PopCaller() {
	p.Callers = p.Callers[:len(p.Callers)-1]
}

func (p *TxProcessor) StartTxHook() (endTxNow bool, gasUsed uint64, err error, returnData []byte) {
	// This hook is called before gas charging and will end the state transition if endTxNow is set to true
	// Hence, we must charge for any l2 resources if endTxNow is returned true

	underlyingTx := p.msg.UnderlyingTransaction()
	if underlyingTx == nil {
		return false, 0, nil, nil
	}

	var tracingInfo *util.TracingInfo
	from := p.msg.From()
	tipe := underlyingTx.Type()
	p.TopTxType = &tipe
	evm := p.evm

	startTracer := func() func() {
		if !evm.Config.Debug {
			return func() {}
		}
		evm.IncrementDepth() // fake a call
		tracer := evm.Config.Tracer
		start := time.Now()
		tracer.CaptureStart(evm, from, *p.msg.To(), false, p.msg.Data(), p.msg.Gas(), p.msg.Value())

		tracingInfo = util.NewTracingInfo(evm, from, *p.msg.To(), util.TracingDuringEVM)
		p.state = arbosState.OpenSystemArbosStateOrPanic(evm.StateDB, tracingInfo, false)

		return func() {
			tracer.CaptureEnd(nil, p.state.Burner.Burned(), time.Since(start), nil)
			evm.DecrementDepth() // fake the return to the first faked call

			tracingInfo = util.NewTracingInfo(evm, from, *p.msg.To(), util.TracingAfterEVM)
			p.state = arbosState.OpenSystemArbosStateOrPanic(evm.StateDB, tracingInfo, false)
		}
	}

	switch tx := underlyingTx.GetInner().(type) {
	case *types.ArbitrumDepositTx:
		defer (startTracer())()
		if p.msg.From() != arbosAddress {
			return false, 0, errors.New("deposit not from arbAddress"), nil
		}
		util.MintBalance(p.msg.To(), p.msg.Value(), evm, util.TracingDuringEVM, "deposit")
		return true, 0, nil, nil
	case *types.ArbitrumInternalTx:
		defer (startTracer())()
		if p.msg.From() != arbosAddress {
			return false, 0, errors.New("internal tx not from arbAddress"), nil
		}
		ApplyInternalTxUpdate(tx, p.state, evm)
		return true, 0, nil, nil
	case *types.ArbitrumSubmitRetryableTx:
		defer (startTracer())()
		statedb := evm.StateDB
		ticketId := underlyingTx.Hash()
		escrow := retryables.RetryableEscrowAddress(ticketId)
		networkFeeAccount, _ := p.state.NetworkFeeAccount()
		from := tx.From
		scenario := util.TracingDuringEVM

		// mint funds with the deposit, then charge fees later
<<<<<<< HEAD
		util.MintBalance(&from, tx.DepositValue, evm, scenario)
		availableRefund := arbmath.BigSub(tx.DepositValue, tx.Value)
		availableRefund = arbmath.BigMax(availableRefund, common.Big0)
=======
		util.MintBalance(&from, tx.DepositValue, evm, scenario, "deposit")
>>>>>>> 0783c83f

		// collect the submission fee
		submissionFee := retryables.RetryableSubmissionFee(len(tx.RetryData), tx.L1BaseFee)
<<<<<<< HEAD
		if err := util.TransferBalance(&from, &networkFeeAccount, submissionFee, evm, scenario); err != nil {
			return true, 0, err, nil
		}

		// refund excess submission fee
		submissionFeeRefund := arbmath.BigSub(tx.MaxSubmissionFee, submissionFee)
		if submissionFeeRefund.Sign() < 0 {
			return true, 0, errors.New("max submission fee is less than the actual submission fee"), nil
		}
		submissionFeeRefund = arbmath.BigMin(submissionFeeRefund, availableRefund)
		submissionFeeRefund = arbmath.BigMin(submissionFeeRefund, statedb.GetBalance(from))
		availableRefund.Sub(availableRefund, submissionFeeRefund)
		if err := util.TransferBalance(&from, &tx.FeeRefundAddr, submissionFeeRefund, evm, scenario); err != nil {
			glog.Error("failed to transfer submissionFeeRefund", "err", err)
=======
		excessDeposit := arbmath.BigSub(tx.MaxSubmissionFee, submissionFee)
		if excessDeposit.Sign() < 0 {
			return true, 0, errors.New("max submission fee is less than the actual submission fee"), nil
		}

		transfer := func(from, to *common.Address, amount *big.Int) error {
			return util.TransferBalance(from, to, amount, evm, scenario, "during evm execution")
		}

		// move balance to the relevant parties
		if err := transfer(&from, &networkFeeAccount, submissionFee); err != nil {
			return true, 0, err, nil
		}
		if err := transfer(&from, &tx.FeeRefundAddr, excessDeposit); err != nil {
			return true, 0, err, nil
>>>>>>> 0783c83f
		}
		if err := transfer(&tx.From, &escrow, tx.Value); err != nil {
			return true, 0, err, nil
		}

		time := evm.Context.Time.Uint64()
		timeout := time + retryables.RetryableLifetimeSeconds

		// we charge for creating the retryable and reaping the next expired one on L1
		retryable, err := p.state.RetryableState().CreateRetryable(
			ticketId,
			timeout,
			tx.From,
			tx.RetryTo,
			underlyingTx.Value(),
			tx.Beneficiary,
			tx.RetryData,
		)
		p.state.Restrict(err)

		err = EmitTicketCreatedEvent(evm, underlyingTx.Hash())
		if err != nil {
			glog.Error("failed to emit TicketCreated event", "err", err)
		}

		balance := statedb.GetBalance(tx.From)
		basefee := evm.Context.BaseFee
		usergas := p.msg.Gas()
		gascost := arbmath.BigMulByUint(basefee, usergas)

		if arbmath.BigLessThan(balance, gascost) || usergas < params.TxGas {
			// user didn't have or provide enough gas to do an initial redeem
			return true, 0, nil, underlyingTx.Hash().Bytes()
		}

		if arbmath.BigLessThan(tx.GasFeeCap, basefee) && p.msg.RunMode() != types.MessageGasEstimationMode {
			// user's bid was too low
			return true, 0, nil, underlyingTx.Hash().Bytes()
		}

		// pay for the retryable's gas and update the pools
		if transfer(&tx.From, &networkFeeAccount, gascost) != nil {
			// should be impossible because we just checked the tx.From balance
			panic(err)
		}

		gasPriceRefund := arbmath.BigMulByUint(arbmath.BigSub(tx.GasFeeCap, basefee), tx.Gas)
		gasPriceRefund = arbmath.BigMin(gasPriceRefund, availableRefund)
		gasPriceRefund = arbmath.BigMin(gasPriceRefund, statedb.GetBalance(from))
		availableRefund.Sub(availableRefund, gasPriceRefund)
		if err := util.TransferBalance(&from, &tx.FeeRefundAddr, gasPriceRefund, evm, scenario); err != nil {
			glog.Error("failed to transfer gasPriceRefund", "err", err)
		}

		// emit RedeemScheduled event
		retryTxInner, err := retryable.MakeTx(
			underlyingTx.ChainId(),
			0,
			basefee,
			usergas,
			ticketId,
			tx.FeeRefundAddr,
			availableRefund,
		)
		p.state.Restrict(err)

		_, err = retryable.IncrementNumTries()
		p.state.Restrict(err)

		err = EmitReedeemScheduledEvent(
			evm,
			usergas,
			retryTxInner.Nonce,
			ticketId,
			types.NewTx(retryTxInner).Hash(),
			tx.FeeRefundAddr,
			availableRefund,
		)
		if err != nil {
			glog.Error("failed to emit RedeemScheduled event", "err", err)
		}

		if evm.Config.Debug {
			redeem, err := util.PackArbRetryableTxRedeem(ticketId)
			if err == nil {
				tracingInfo.MockCall(redeem, usergas, from, types.ArbRetryableTxAddress, tx.Value)
			} else {
				glog.Error("failed to abi-encode auto-redeem", "err", err)
			}
		}

		return true, usergas, nil, underlyingTx.Hash().Bytes()
	case *types.ArbitrumRetryTx:

		// Transfer callvalue from escrow
		escrow := retryables.RetryableEscrowAddress(tx.TicketId)
		scenario := util.TracingBeforeEVM
		if util.TransferBalance(&escrow, &tx.From, tx.Value, evm, scenario, "escrow") != nil {
			return true, 0, err, nil
		}

		// The redeemer has pre-paid for this tx's gas
		prepaid := arbmath.BigMulByUint(evm.Context.BaseFee, tx.Gas)
		util.MintBalance(&tx.From, prepaid, evm, scenario, "prepaid")
		ticketId := tx.TicketId
		p.CurrentRetryable = &ticketId
	}
	return false, 0, nil, nil
}

func (p *TxProcessor) GasChargingHook(gasRemaining *uint64) error {
	// Because a user pays a 1-dimensional gas price, we must re-express poster L1 calldata costs
	// as if the user was buying an equivalent amount of L2 compute gas. This hook determines what
	// that cost looks like, ensuring the user can pay and saving the result for later reference.

	var gasNeededToStartEVM uint64
	gasPrice := p.evm.Context.BaseFee
	coinbase := p.evm.Context.Coinbase
	posterCost := p.state.L1PricingState().PosterDataCost(p.msg, p.msg.From(), coinbase)

	if p.msg.RunMode() == types.MessageGasEstimationMode {
		// Suggest the amount of gas needed for a given amount of ETH is higher in case of congestion.
		// This will help the user pad the total they'll pay in case the price rises a bit.
		// Note, reducing the poster cost will increase share the network fee gets, not reduce the total.

		minGasPrice, _ := p.state.L2PricingState().MinBaseFeeWei()

		adjustedPrice := arbmath.BigMulByFrac(gasPrice, 7, 8) // assume congestion
		if arbmath.BigLessThan(adjustedPrice, minGasPrice) {
			adjustedPrice = minGasPrice
		}
		gasPrice = adjustedPrice

		// Pad the L1 cost by 10% in case the L1 gas price rises
		posterCost = arbmath.BigMulByFrac(posterCost, 110, 100)
	}
	if gasPrice.Sign() > 0 {
		posterCostInL2Gas := arbmath.BigDiv(posterCost, gasPrice) // the cost as if it were an amount of gas
		if !posterCostInL2Gas.IsUint64() {
			posterCostInL2Gas = arbmath.UintToBig(math.MaxUint64)
		}
		p.posterGas = posterCostInL2Gas.Uint64()
		p.PosterFee = arbmath.BigMul(posterCostInL2Gas, gasPrice) // round down
		gasNeededToStartEVM = p.posterGas
	}

	if *gasRemaining < gasNeededToStartEVM {
		// the user couldn't pay for call data, so give up
		return core.ErrIntrinsicGas
	}
	*gasRemaining -= gasNeededToStartEVM

	if p.msg.RunMode() != types.MessageEthcallMode {
		// If this is a real tx, limit the amount of computed based on the gas pool.
		// We do this by charging extra gas, and then refunding it later.
		gasAvailable, _ := p.state.L2PricingState().PerBlockGasLimit()
		if *gasRemaining > gasAvailable {
			p.computeHoldGas = *gasRemaining - gasAvailable
			*gasRemaining = gasAvailable
		}
	}
	return nil
}

func (p *TxProcessor) NonrefundableGas() uint64 {
	// EVM-incentivized activity like freeing storage should only refund amounts paid to the network address,
	// which represents the overall burden to node operators. A poster's costs, then, should not be eligible
	// for this refund.
	return p.posterGas
}

func (p *TxProcessor) ForceRefundGas() uint64 {
	return p.computeHoldGas
}

func (p *TxProcessor) EndTxHook(gasLeft uint64, success bool) {

	underlyingTx := p.msg.UnderlyingTransaction()
	gasPrice := p.evm.Context.BaseFee
	networkFeeAccount, _ := p.state.NetworkFeeAccount()
	scenario := util.TracingAfterEVM

	if gasLeft > p.msg.Gas() {
		panic("Tx somehow refunds gas after computation")
	}
	gasUsed := p.msg.Gas() - gasLeft

	if underlyingTx != nil && underlyingTx.Type() == types.ArbitrumRetryTxType {
		inner, _ := underlyingTx.GetInner().(*types.ArbitrumRetryTx)
		refund := arbmath.BigMulByUint(gasPrice, gasLeft)
		refund = arbmath.BigMin(refund, inner.MaxRefund)

		// undo Geth's refund to the From address
		err := util.TransferBalance(&inner.From, nil, refund, p.evm, scenario, "undoRefund")
		if err != nil {
			log.Error("Uh oh, Geth didn't refund the user", inner.From, refund)
		}

		// refund the RefundTo by taking fees back from the network address
		err = util.TransferBalance(&networkFeeAccount, &inner.RefundTo, refund, p.evm, scenario, "refund")
		if err != nil {
			// Normally the network fee address should be holding the gas funds.
			// However, in theory, they could've been transfered out during the redeem attempt.
			// If the network fee address doesn't have the necessary balance, log an error and don't give a refund.
			log.Error("network fee address doesn't have enough funds to give user refund", "err", err)
		}
		if success {
			// we don't want to charge for this
			tracingInfo := util.NewTracingInfo(p.evm, arbosAddress, p.msg.From(), scenario)
			state := arbosState.OpenSystemArbosStateOrPanic(p.evm.StateDB, tracingInfo, false)
			_, _ = state.RetryableState().DeleteRetryable(inner.TicketId, p.evm, scenario)
		} else {
			// return the Callvalue to escrow
			escrow := retryables.RetryableEscrowAddress(inner.TicketId)
			err := util.TransferBalance(&inner.From, &escrow, inner.Value, p.evm, scenario, "escrow")
			if err != nil {
				// should be impossible because geth credited the inner.Value to inner.From before the transaction
				// and the transaction reverted
				panic(err)
			}
		}
		// we've already credited the network fee account, but we didn't charge the gas pool yet
		p.state.Restrict(p.state.L2PricingState().AddToGasPool(-arbmath.SaturatingCast(gasUsed)))
		return
	}

	totalCost := arbmath.BigMul(gasPrice, arbmath.UintToBig(gasUsed)) // total cost = price of gas * gas burnt
	computeCost := arbmath.BigSub(totalCost, p.PosterFee)             // total cost = network's compute + poster's L1 costs
	if computeCost.Sign() < 0 {
		// Uh oh, there's a bug in our charging code.
		// Give all funds to the network account and continue.

		log.Error("total cost < poster cost", "gasUsed", gasUsed, "gasPrice", gasPrice, "posterFee", p.PosterFee)
		p.PosterFee = big.NewInt(0)
		computeCost = totalCost
	}

	purpose := "feeCollection"
	util.MintBalance(&networkFeeAccount, computeCost, p.evm, scenario, purpose)
	util.MintBalance(&p.evm.Context.Coinbase, p.PosterFee, p.evm, scenario, purpose)

	if p.msg.GasPrice().Sign() > 0 { // in tests, gas price coud be 0
		// ArbOS's gas pool is meant to enforce the computational speed-limit.
		// We don't want to remove from the pool the poster's L1 costs (as expressed in L2 gas in this func)
		// Hence, we deduct the previously saved poster L2-gas-equivalent to reveal the compute-only gas

		var computeGas uint64
		if gasUsed > p.posterGas {
			// Don't include posterGas in computeGas as it doesn't represent processing time.
			computeGas = gasUsed - p.posterGas
		} else {
			// Somehow, the core message transition succeeded, but we didn't burn the posterGas.
			// An invariant was violated. To be safe, subtract the entire gas used from the gas pool.
			log.Error("total gas used < poster gas component", "gasUsed", gasUsed, "posterGas", p.posterGas)
			computeGas = gasUsed
		}
		p.state.Restrict(p.state.L2PricingState().AddToGasPool(-arbmath.SaturatingCast(computeGas)))
	}
}

func (p *TxProcessor) ScheduledTxes() types.Transactions {
	scheduled := types.Transactions{}
	time := p.evm.Context.Time.Uint64()
	basefee := p.evm.Context.BaseFee
	chainID := p.evm.ChainConfig().ChainID

	logs := p.evm.StateDB.GetCurrentTxLogs()
	for _, log := range logs {
		if log.Address != ArbRetryableTxAddress || log.Topics[0] != RedeemScheduledEventID {
			continue
		}
		event := &precompilesgen.ArbRetryableTxRedeemScheduled{}
		err := util.ParseRedeemScheduledLog(event, log)
		if err != nil {
			glog.Error("Failed to parse RedeemScheduled log", "err", err)
			continue
		}
		retryable, err := p.state.RetryableState().OpenRetryable(event.TicketId, time)
		if err != nil || retryable == nil {
			continue
		}
		redeem, _ := retryable.MakeTx(
			chainID,
			event.SequenceNum,
			basefee,
			event.DonatedGas,
			event.TicketId,
			event.GasDonor,
			event.MaxRefund,
		)
		scheduled = append(scheduled, types.NewTx(redeem))
	}
	return scheduled
}

func (p *TxProcessor) L1BlockNumber(blockCtx vm.BlockContext) (uint64, error) {
	tracingInfo := util.NewTracingInfo(p.evm, p.msg.From(), arbosAddress, util.TracingDuringEVM)
	state, err := arbosState.OpenSystemArbosState(p.evm.StateDB, tracingInfo, false)
	if err != nil {
		return 0, err
	}
	return state.Blockhashes().NextBlockNumber()
}

func (p *TxProcessor) L1BlockHash(blockCtx vm.BlockContext, l1BlockNumber uint64) (common.Hash, error) {
	tracingInfo := util.NewTracingInfo(p.evm, p.msg.From(), arbosAddress, util.TracingDuringEVM)
	state, err := arbosState.OpenSystemArbosState(p.evm.StateDB, tracingInfo, false)
	if err != nil {
		return common.Hash{}, err
	}
	return state.Blockhashes().BlockHash(l1BlockNumber)
}

func (p *TxProcessor) FillReceiptInfo(receipt *types.Receipt) {
	receipt.GasUsedForL1 = p.posterGas
}<|MERGE_RESOLUTION|>--- conflicted
+++ resolved
@@ -127,18 +127,17 @@
 		scenario := util.TracingDuringEVM
 
 		// mint funds with the deposit, then charge fees later
-<<<<<<< HEAD
-		util.MintBalance(&from, tx.DepositValue, evm, scenario)
 		availableRefund := arbmath.BigSub(tx.DepositValue, tx.Value)
 		availableRefund = arbmath.BigMax(availableRefund, common.Big0)
-=======
 		util.MintBalance(&from, tx.DepositValue, evm, scenario, "deposit")
->>>>>>> 0783c83f
+
+		transfer := func(from, to *common.Address, amount *big.Int) error {
+			return util.TransferBalance(from, to, amount, evm, scenario, "during evm execution")
+		}
 
 		// collect the submission fee
 		submissionFee := retryables.RetryableSubmissionFee(len(tx.RetryData), tx.L1BaseFee)
-<<<<<<< HEAD
-		if err := util.TransferBalance(&from, &networkFeeAccount, submissionFee, evm, scenario); err != nil {
+		if err := transfer(&from, &networkFeeAccount, submissionFee); err != nil {
 			return true, 0, err, nil
 		}
 
@@ -150,25 +149,8 @@
 		submissionFeeRefund = arbmath.BigMin(submissionFeeRefund, availableRefund)
 		submissionFeeRefund = arbmath.BigMin(submissionFeeRefund, statedb.GetBalance(from))
 		availableRefund.Sub(availableRefund, submissionFeeRefund)
-		if err := util.TransferBalance(&from, &tx.FeeRefundAddr, submissionFeeRefund, evm, scenario); err != nil {
+		if err := transfer(&from, &tx.FeeRefundAddr, submissionFeeRefund); err != nil {
 			glog.Error("failed to transfer submissionFeeRefund", "err", err)
-=======
-		excessDeposit := arbmath.BigSub(tx.MaxSubmissionFee, submissionFee)
-		if excessDeposit.Sign() < 0 {
-			return true, 0, errors.New("max submission fee is less than the actual submission fee"), nil
-		}
-
-		transfer := func(from, to *common.Address, amount *big.Int) error {
-			return util.TransferBalance(from, to, amount, evm, scenario, "during evm execution")
-		}
-
-		// move balance to the relevant parties
-		if err := transfer(&from, &networkFeeAccount, submissionFee); err != nil {
-			return true, 0, err, nil
-		}
-		if err := transfer(&from, &tx.FeeRefundAddr, excessDeposit); err != nil {
-			return true, 0, err, nil
->>>>>>> 0783c83f
 		}
 		if err := transfer(&tx.From, &escrow, tx.Value); err != nil {
 			return true, 0, err, nil
@@ -219,7 +201,7 @@
 		gasPriceRefund = arbmath.BigMin(gasPriceRefund, availableRefund)
 		gasPriceRefund = arbmath.BigMin(gasPriceRefund, statedb.GetBalance(from))
 		availableRefund.Sub(availableRefund, gasPriceRefund)
-		if err := util.TransferBalance(&from, &tx.FeeRefundAddr, gasPriceRefund, evm, scenario); err != nil {
+		if err := transfer(&from, &tx.FeeRefundAddr, gasPriceRefund); err != nil {
 			glog.Error("failed to transfer gasPriceRefund", "err", err)
 		}
 
