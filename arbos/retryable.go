package arbos

import (
	"bytes"
	"encoding/binary"
	"github.com/ethereum/go-ethereum/common"
	"io"
	"math/big"
)

type Retryable struct {
	storageOffset common.Hash
	id            common.Hash
	timeout       common.Hash
	from          common.Address
	to            common.Address
	callvalue     common.Hash
	calldata      []byte
}

func (r *Retryable) Timeout() common.Hash {
	return r.timeout
}

func (r *Retryable) SetTimeout(t common.Hash) {
	r.timeout = t
}

func (r *Retryable) AddToTimeout(delta common.Hash) {
	r.timeout = common.BigToHash(new(big.Int).Add(r.timeout.Big(), delta.Big()))
}

func Create(
	state *ArbosState,
	id common.Hash,
	timeout common.Hash,
	from common.Address,
	to common.Address,
	callvalue common.Hash,
	calldata []byte,
) *Retryable {
	ret := &Retryable{
		common.Hash{},   // will fill in later
		id,
		timeout,
		from,
		to,
		callvalue,
		calldata,
	};
	buf := bytes.Buffer{}
	if err := ret.serialize(&buf); err != nil {
<<<<<<< HEAD
		return nil, err
	}
	seg, err := state.AllocateSegmentForBytes(buf.Bytes())
	if err != nil {
		return nil, err
=======
		panic(err)
>>>>>>> 08cf6d67
	}
	seg := storage.AllocateSizedSegmentForBytes(buf.Bytes())
	ret.storageOffset = seg.offset

<<<<<<< HEAD
	if err := state.retryableQueue.Put(ret.storageOffset); err != nil {
		return nil, err
	}

	return ret, nil
}

func OpenRetryable(storage *ArbosState, offset common.Hash) (*Retryable, error) {
	seg, err := storage.OpenSegment(offset)
=======
	return ret
}

func Open(storage *ArbosState, offset common.Hash) *Retryable {
	seg := storage.OpenSizedSegment(offset)
	contents := seg.GetBytes()
	ret, err := NewFromReader(bytes.NewReader(contents), offset)
>>>>>>> 08cf6d67
	if err != nil {
		panic(err)
	}
	return ret
}

func NewFromReader(rd io.Reader, offset common.Hash) (*Retryable, error) {
	id, err := HashFromReader(rd)
	if err != nil {
		return nil, err
	}
	timeout, err := HashFromReader(rd)
	if err != nil {
		return nil, err
	}
	from, err := AddressFromReader(rd)
	if err != nil {
		return nil, err
	}
	to, err := AddressFromReader(rd)
	if err != nil {
		return nil, err
	}
	callvalue, err := HashFromReader(rd)
	if err != nil {
		return nil, err
	}
	sizeBuf := make([]byte, 8)
	if _, err := io.ReadFull(rd, sizeBuf); err != nil {
		return nil, err
	}
	size := binary.BigEndian.Uint64(sizeBuf)
	calldata := make([]byte, size)
	if _, err := io.ReadFull(rd, calldata); err != nil {
		return nil, err
	}

	return &Retryable{
		offset,
		id,
		timeout,
		from,
		to,
		callvalue,
		calldata,
	}, nil
}

func (retryable *Retryable) serialize(wr io.Writer) error {
	if _, err := wr.Write(retryable.id[:]); err != nil {
		return err
	}
	if _, err := wr.Write(retryable.timeout[:]); err != nil {
		return err
	}
	if _, err := wr.Write(retryable.from[:]); err != nil {
		return err
	}
	if _, err := wr.Write(retryable.to[:]); err != nil {
		return err
	}
	if _, err := wr.Write(retryable.callvalue[:]); err != nil {
		return err
	}
	b := make([]byte, 8)
	binary.BigEndian.PutUint64(b, uint64(len(retryable.calldata)))
	if _, err := wr.Write(b); err != nil {
		return err
	}
	if _, err := wr.Write(retryable.calldata); err != nil {
		return err
	}
	return nil
}

func TryTrimOneRetryable(state *ArbosState) error {
	q := state.retryableQueue
	if ! q.IsEmpty() {
		headOffset, err := q.Get()
		if err != nil {
			return err
		}

		retryable, err := OpenRetryable(state, headOffset)
		if err != nil {
			return err
		}

		if retryable.timeout.Big().Cmp(state.lastTimestampSeen.Big()) < 0 {
			// retryable timed out, so delete it
			if _, err := q.Get(); err != nil {
				return err
			}
			seg, err := state.OpenSegment(retryable.storageOffset)
			if err != nil {
				return err
			}
			seg.Clear();
		} else {
			// retryable is still alive, put it at the end of the queue
			if err := q.Put(headOffset); err != nil {
				return err
			}
		}
	}

	return nil
}<|MERGE_RESOLUTION|>--- conflicted
+++ resolved
@@ -5,7 +5,6 @@
 	"encoding/binary"
 	"github.com/ethereum/go-ethereum/common"
 	"io"
-	"math/big"
 )
 
 type Retryable struct {
@@ -18,20 +17,8 @@
 	calldata      []byte
 }
 
-func (r *Retryable) Timeout() common.Hash {
-	return r.timeout
-}
-
-func (r *Retryable) SetTimeout(t common.Hash) {
-	r.timeout = t
-}
-
-func (r *Retryable) AddToTimeout(delta common.Hash) {
-	r.timeout = common.BigToHash(new(big.Int).Add(r.timeout.Big(), delta.Big()))
-}
-
 func Create(
-	state *ArbosState,
+	storage *ArbosState,
 	id common.Hash,
 	timeout common.Hash,
 	from common.Address,
@@ -50,30 +37,11 @@
 	};
 	buf := bytes.Buffer{}
 	if err := ret.serialize(&buf); err != nil {
-<<<<<<< HEAD
-		return nil, err
-	}
-	seg, err := state.AllocateSegmentForBytes(buf.Bytes())
-	if err != nil {
-		return nil, err
-=======
 		panic(err)
->>>>>>> 08cf6d67
 	}
 	seg := storage.AllocateSizedSegmentForBytes(buf.Bytes())
 	ret.storageOffset = seg.offset
 
-<<<<<<< HEAD
-	if err := state.retryableQueue.Put(ret.storageOffset); err != nil {
-		return nil, err
-	}
-
-	return ret, nil
-}
-
-func OpenRetryable(storage *ArbosState, offset common.Hash) (*Retryable, error) {
-	seg, err := storage.OpenSegment(offset)
-=======
 	return ret
 }
 
@@ -81,7 +49,6 @@
 	seg := storage.OpenSizedSegment(offset)
 	contents := seg.GetBytes()
 	ret, err := NewFromReader(bytes.NewReader(contents), offset)
->>>>>>> 08cf6d67
 	if err != nil {
 		panic(err)
 	}
@@ -155,38 +122,4 @@
 		return err
 	}
 	return nil
-}
-
-func TryTrimOneRetryable(state *ArbosState) error {
-	q := state.retryableQueue
-	if ! q.IsEmpty() {
-		headOffset, err := q.Get()
-		if err != nil {
-			return err
-		}
-
-		retryable, err := OpenRetryable(state, headOffset)
-		if err != nil {
-			return err
-		}
-
-		if retryable.timeout.Big().Cmp(state.lastTimestampSeen.Big()) < 0 {
-			// retryable timed out, so delete it
-			if _, err := q.Get(); err != nil {
-				return err
-			}
-			seg, err := state.OpenSegment(retryable.storageOffset)
-			if err != nil {
-				return err
-			}
-			seg.Clear();
-		} else {
-			// retryable is still alive, put it at the end of the queue
-			if err := q.Put(headOffset); err != nil {
-				return err
-			}
-		}
-	}
-
-	return nil
 }