--- conflicted
+++ resolved
@@ -5,6 +5,7 @@
 
 import (
 	"errors"
+	"fmt"
 	"log"
 	"math/big"
 
@@ -200,11 +201,7 @@
 	_ = sto.SetUint64ByUint64(uint64(versionOffset), 1) // initialize to version 1; upgrade at end of this func if needed
 	_ = sto.SetUint64ByUint64(uint64(upgradeVersionOffset), 0)
 	_ = sto.SetUint64ByUint64(uint64(upgradeTimestampOffset), 0)
-	if arbosVersion >= 2 {
-		_ = sto.SetByUint64(uint64(networkFeeAccountOffset), util.AddressToHash(initialChainOwner))
-	} else {
-		_ = sto.SetByUint64(uint64(networkFeeAccountOffset), common.Hash{}) // the 0 address until an owner sets it
-	}
+	_ = sto.SetByUint64(uint64(networkFeeAccountOffset), common.Hash{}) // the 0 address until an owner sets it
 	_ = sto.SetByUint64(uint64(chainIdOffset), common.BigToHash(chainConfig.ChainID))
 	_ = sto.SetUint64ByUint64(uint64(genesisBlockNumOffset), chainConfig.ArbitrumChainParams.GenesisBlockNum)
 	_ = l1pricing.InitializeL1PricingState(sto.OpenSubStorage(l1PricingSubspace), arbosVersion, initialChainOwner)
@@ -232,7 +229,6 @@
 	upgradeTo, err := state.upgradeVersion.Get()
 	state.Restrict(err)
 	flagday, _ := state.upgradeTimestamp.Get()
-<<<<<<< HEAD
 	if state.arbosVersion < upgradeTo && currentTimestamp >= flagday {
 		state.UpgradeArbosVersion(upgradeTo, chainConfig)
 	}
@@ -240,41 +236,25 @@
 
 func (state *ArbosState) UpgradeArbosVersion(upgradeTo uint64, chainConfig *params.ChainConfig) {
 	for state.arbosVersion < upgradeTo {
+		ensure := func(err error) {
+			if err != nil {
+				message := fmt.Sprintf(
+					"Failed to upgrade ArbOS version %v to version %v: %v",
+					state.arbosVersion, state.arbosVersion+1, err,
+				)
+				panic(message)
+			}
+		}
+
 		switch state.arbosVersion {
 		case 1:
-			if err := state.l1PricingState.SetLastSurplus(common.Big0); err != nil {
-				panic("Error encountered when trying to upgrade ArbOS version 1 to version 2")
-			}
+			ensure(state.l1PricingState.SetLastSurplus(common.Big0))
 			if chainConfig != nil {
-				if err := state.SetNetworkFeeAccount(chainConfig.ArbitrumChainParams.InitialChainOwner); err != nil {
-					panic("Error encountered when trying to upgrade ArbOS version 1 to version 2")
-				}
-=======
-	if upgradeTo > state.arbosVersion && currentTimestamp >= flagday {
-		for upgradeTo > state.arbosVersion && currentTimestamp >= flagday {
-
-			ensure := func(err error) {
-				if err != nil {
-					message := fmt.Sprintf(
-						"Failed to upgrade ArbOS version %v to version %v: %v",
-						state.arbosVersion, state.arbosVersion+1, err,
-					)
-					panic(message)
-				}
-			}
-
-			switch state.arbosVersion {
-			case 1:
-				ensure(state.l1PricingState.SetLastSurplus(common.Big0))
-			case 2:
-				ensure(state.l1PricingState.SetPerBatchGasCost(0))
-				ensure(state.l1PricingState.SetAmortizedCostCapBips(math.MaxUint64))
-			default:
-				panic("Unable to perform requested ArbOS upgrade")
->>>>>>> 2bbb83d3
+				ensure(state.SetNetworkFeeAccount(chainConfig.ArbitrumChainParams.InitialChainOwner))
 			}
 		case 2:
-			panic("TODO: Upgrade 3 is not finalized yet")
+			ensure(state.l1PricingState.SetPerBatchGasCost(0))
+			ensure(state.l1PricingState.SetAmortizedCostCapBips(math.MaxUint64))
 		default:
 			panic("Unable to perform requested ArbOS upgrade")
 		}
