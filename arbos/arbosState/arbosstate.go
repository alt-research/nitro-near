// Copyright 2021-2022, Offchain Labs, Inc.
// For license information, see https://github.com/nitro/blob/master/LICENSE

package arbosState

import (
	"encoding/json"
	"errors"
	"fmt"
	"math/big"

	"github.com/ethereum/go-ethereum/common"
	"github.com/ethereum/go-ethereum/common/math"
	"github.com/ethereum/go-ethereum/core/rawdb"
	"github.com/ethereum/go-ethereum/core/state"
	"github.com/ethereum/go-ethereum/core/vm"
	"github.com/ethereum/go-ethereum/log"
	"github.com/ethereum/go-ethereum/params"

	"github.com/offchainlabs/nitro/arbos/addressSet"
	"github.com/offchainlabs/nitro/arbos/addressTable"
	"github.com/offchainlabs/nitro/arbos/blockhash"
	"github.com/offchainlabs/nitro/arbos/burn"
	"github.com/offchainlabs/nitro/arbos/l1pricing"
	"github.com/offchainlabs/nitro/arbos/l2pricing"
	"github.com/offchainlabs/nitro/arbos/merkleAccumulator"
	"github.com/offchainlabs/nitro/arbos/programs"
	"github.com/offchainlabs/nitro/arbos/retryables"
	"github.com/offchainlabs/nitro/arbos/storage"
	"github.com/offchainlabs/nitro/arbos/util"
)

// ArbosState contains ArbOS-related state. It is backed by ArbOS's storage in the persistent stateDB.
// Modifications to the ArbosState are written through to the underlying StateDB so that the StateDB always
// has the definitive state, stored persistently. (Note that some tests use memory-backed StateDB's that aren't
// persisted beyond the end of the test.)

type ArbosState struct {
	arbosVersion      uint64                      // version of the ArbOS storage format and semantics
	upgradeVersion    storage.StorageBackedUint64 // version we're planning to upgrade to, or 0 if not planning to upgrade
	upgradeTimestamp  storage.StorageBackedUint64 // when to do the planned upgrade
	networkFeeAccount storage.StorageBackedAddress
	l1PricingState    *l1pricing.L1PricingState
	l2PricingState    *l2pricing.L2PricingState
	retryableState    *retryables.RetryableState
	addressTable      *addressTable.AddressTable
	chainOwners       *addressSet.AddressSet
	sendMerkle        *merkleAccumulator.MerkleAccumulator
	programs          *programs.Programs
	blockhashes       *blockhash.Blockhashes
	chainId           storage.StorageBackedBigInt
	chainConfig       storage.StorageBackedBytes
	genesisBlockNum   storage.StorageBackedUint64
	infraFeeAccount   storage.StorageBackedAddress
	backingStorage    *storage.Storage
	Burner            burn.Burner
}

var ErrUninitializedArbOS = errors.New("ArbOS uninitialized")
var ErrAlreadyInitialized = errors.New("ArbOS is already initialized")

func OpenArbosState(stateDB vm.StateDB, burner burn.Burner) (*ArbosState, error) {
	backingStorage := storage.NewGeth(stateDB, burner)
	arbosVersion, err := backingStorage.GetUint64ByUint64(uint64(versionOffset))
	if err != nil {
		return nil, err
	}
	if arbosVersion == 0 {
		return nil, ErrUninitializedArbOS
	}
	return &ArbosState{
		arbosVersion,
		backingStorage.OpenStorageBackedUint64(uint64(upgradeVersionOffset)),
		backingStorage.OpenStorageBackedUint64(uint64(upgradeTimestampOffset)),
		backingStorage.OpenStorageBackedAddress(uint64(networkFeeAccountOffset)),
		l1pricing.OpenL1PricingState(backingStorage.OpenSubStorage(l1PricingSubspace)),
		l2pricing.OpenL2PricingState(backingStorage.OpenSubStorage(l2PricingSubspace)),
		retryables.OpenRetryableState(backingStorage.OpenSubStorage(retryablesSubspace), stateDB),
		addressTable.Open(backingStorage.OpenSubStorage(addressTableSubspace)),
		addressSet.OpenAddressSet(backingStorage.OpenSubStorage(chainOwnerSubspace)),
		merkleAccumulator.OpenMerkleAccumulator(backingStorage.OpenSubStorage(sendMerkleSubspace)),
		programs.Open(backingStorage.OpenSubStorage(programsSubspace)),
		blockhash.OpenBlockhashes(backingStorage.OpenSubStorage(blockhashesSubspace)),
		backingStorage.OpenStorageBackedBigInt(uint64(chainIdOffset)),
		backingStorage.OpenStorageBackedBytes(chainConfigSubspace),
		backingStorage.OpenStorageBackedUint64(uint64(genesisBlockNumOffset)),
		backingStorage.OpenStorageBackedAddress(uint64(infraFeeAccountOffset)),
		backingStorage,
		burner,
	}, nil
}

func OpenSystemArbosState(stateDB vm.StateDB, tracingInfo *util.TracingInfo, readOnly bool) (*ArbosState, error) {
	burner := burn.NewSystemBurner(tracingInfo, readOnly)
	newState, err := OpenArbosState(stateDB, burner)
	burner.Restrict(err)
	return newState, err
}

func OpenSystemArbosStateOrPanic(stateDB vm.StateDB, tracingInfo *util.TracingInfo, readOnly bool) *ArbosState {
	newState, err := OpenSystemArbosState(stateDB, tracingInfo, readOnly)
	if err != nil {
		panic(err)
	}
	return newState
}

// NewArbosMemoryBackedArbOSState creates and initializes a memory-backed ArbOS state (for testing only)
func NewArbosMemoryBackedArbOSState() (*ArbosState, *state.StateDB) {
	raw := rawdb.NewMemoryDatabase()
	db := state.NewDatabase(raw)
	statedb, err := state.New(common.Hash{}, db, nil)
	if err != nil {
		log.Crit("failed to init empty statedb", "error", err)
	}
	burner := burn.NewSystemBurner(nil, false)
	chainConfig := params.ArbitrumDevTestChainConfig()
	serializedChainConfig, err := json.Marshal(chainConfig)
	if err != nil {
		log.Crit("failed to serialize chain config", "error", err)
	}
	newState, err := InitializeArbosState(statedb, burner, chainConfig, serializedChainConfig)
	if err != nil {
		log.Crit("failed to open the ArbOS state", "error", err)
	}
	return newState, statedb
}

// ArbOSVersion returns the ArbOS version
func ArbOSVersion(stateDB vm.StateDB) uint64 {
	backingStorage := storage.NewGeth(stateDB, burn.NewSystemBurner(nil, false))
	arbosVersion, err := backingStorage.GetUint64ByUint64(uint64(versionOffset))
	if err != nil {
		log.Crit("failed to get the ArbOS version", "error", err)
	}
	return arbosVersion
}

type Offset uint64

const (
	versionOffset Offset = iota
	upgradeVersionOffset
	upgradeTimestampOffset
	networkFeeAccountOffset
	chainIdOffset
	genesisBlockNumOffset
	infraFeeAccountOffset
)

type SubspaceID []byte

var (
	l1PricingSubspace    SubspaceID = []byte{0}
	l2PricingSubspace    SubspaceID = []byte{1}
	retryablesSubspace   SubspaceID = []byte{2}
	addressTableSubspace SubspaceID = []byte{3}
	chainOwnerSubspace   SubspaceID = []byte{4}
	sendMerkleSubspace   SubspaceID = []byte{5}
	blockhashesSubspace  SubspaceID = []byte{6}
<<<<<<< HEAD
	programsSubspace     SubspaceID = []byte{7}
=======
	chainConfigSubspace  SubspaceID = []byte{7}
>>>>>>> a93e5e08
)

// Returns a list of precompiles that only appear in Arbitrum chains (i.e. ArbOS precompiles) at the genesis block
func getArbitrumOnlyGenesisPrecompiles(chainConfig *params.ChainConfig) []common.Address {
	rules := chainConfig.Rules(big.NewInt(0), false, 0, chainConfig.ArbitrumChainParams.InitialArbOSVersion)
	arbPrecompiles := vm.ActivePrecompiles(rules)
	rules.IsArbitrum = false
	ethPrecompiles := vm.ActivePrecompiles(rules)

	ethPrecompilesSet := make(map[common.Address]bool)
	for _, addr := range ethPrecompiles {
		ethPrecompilesSet[addr] = true
	}

	var arbOnlyPrecompiles []common.Address
	for _, addr := range arbPrecompiles {
		if !ethPrecompilesSet[addr] {
			arbOnlyPrecompiles = append(arbOnlyPrecompiles, addr)
		}
	}
	return arbOnlyPrecompiles
}

<<<<<<< HEAD
func InitializeArbosState(stateDB vm.StateDB, burner burn.Burner, chainConfig *params.ChainConfig) (*ArbosState, error) {
=======
// During early development we sometimes change the storage format of version 1, for convenience. But as soon as we
// start running long-lived chains, every change to the storage format will require defining a new version and
// providing upgrade code.

func InitializeArbosState(stateDB vm.StateDB, burner burn.Burner, chainConfig *params.ChainConfig, serializedChainConfig []byte) (*ArbosState, error) {
>>>>>>> a93e5e08
	sto := storage.NewGeth(stateDB, burner)
	arbosVersion, err := sto.GetUint64ByUint64(uint64(versionOffset))
	if err != nil {
		return nil, err
	}
	if arbosVersion != 0 {
		return nil, ErrAlreadyInitialized
	}

	desiredArbosVersion := chainConfig.ArbitrumChainParams.InitialArbOSVersion
	if desiredArbosVersion == 0 {
		return nil, errors.New("cannot initialize to ArbOS version 0")
	}

	// Solidity requires call targets have code, but precompiles don't.
	// To work around this, we give precompiles fake code.
	for _, genesisPrecompile := range getArbitrumOnlyGenesisPrecompiles(chainConfig) {
		stateDB.SetCode(genesisPrecompile, []byte{byte(vm.INVALID)})
	}

	// may be the zero address
	initialChainOwner := chainConfig.ArbitrumChainParams.InitialChainOwner

	_ = sto.SetUint64ByUint64(uint64(versionOffset), 1) // initialize to version 1; upgrade at end of this func if needed
	_ = sto.SetUint64ByUint64(uint64(upgradeVersionOffset), 0)
	_ = sto.SetUint64ByUint64(uint64(upgradeTimestampOffset), 0)
	if desiredArbosVersion >= 2 {
		_ = sto.SetByUint64(uint64(networkFeeAccountOffset), util.AddressToHash(initialChainOwner))
	} else {
		_ = sto.SetByUint64(uint64(networkFeeAccountOffset), common.Hash{}) // the 0 address until an owner sets it
	}
	_ = sto.SetByUint64(uint64(chainIdOffset), common.BigToHash(chainConfig.ChainID))
	chainConfigStorage := sto.OpenStorageBackedBytes(chainConfigSubspace)
	_ = chainConfigStorage.Set(serializedChainConfig)
	_ = sto.SetUint64ByUint64(uint64(genesisBlockNumOffset), chainConfig.ArbitrumChainParams.GenesisBlockNum)

	initialRewardsRecipient := l1pricing.BatchPosterAddress
	if desiredArbosVersion >= 2 {
		initialRewardsRecipient = initialChainOwner
	}
	_ = l1pricing.InitializeL1PricingState(sto.OpenSubStorage(l1PricingSubspace), initialRewardsRecipient)
	_ = l2pricing.InitializeL2PricingState(sto.OpenSubStorage(l2PricingSubspace))
	_ = retryables.InitializeRetryableState(sto.OpenSubStorage(retryablesSubspace))
	addressTable.Initialize(sto.OpenSubStorage(addressTableSubspace))
	merkleAccumulator.InitializeMerkleAccumulator(sto.OpenSubStorage(sendMerkleSubspace))
	blockhash.InitializeBlockhashes(sto.OpenSubStorage(blockhashesSubspace))

	ownersStorage := sto.OpenSubStorage(chainOwnerSubspace)
	_ = addressSet.Initialize(ownersStorage)
	_ = addressSet.OpenAddressSet(ownersStorage).Add(initialChainOwner)

	aState, err := OpenArbosState(stateDB, burner)
	if err != nil {
		return nil, err
	}
	if desiredArbosVersion > 1 {
		err = aState.UpgradeArbosVersion(desiredArbosVersion, true, stateDB, chainConfig)
		if err != nil {
			return nil, err
		}
	}
	return aState, nil
}

func (state *ArbosState) UpgradeArbosVersionIfNecessary(
	currentTimestamp uint64, stateDB vm.StateDB, chainConfig *params.ChainConfig,
) error {
	upgradeTo, err := state.upgradeVersion.Get()
	state.Restrict(err)
	flagday, _ := state.upgradeTimestamp.Get()
	if state.arbosVersion < upgradeTo && currentTimestamp >= flagday {
		return state.UpgradeArbosVersion(upgradeTo, false, stateDB, chainConfig)
	}
	return nil
}

var ErrFatalNodeOutOfDate = errors.New("please upgrade to the latest version of the node software")

func (state *ArbosState) UpgradeArbosVersion(
	upgradeTo uint64, firstTime bool, stateDB vm.StateDB, chainConfig *params.ChainConfig,
) error {
	for state.arbosVersion < upgradeTo {
		ensure := func(err error) {
			if err != nil {
				message := fmt.Sprintf(
					"Failed to upgrade ArbOS version %v to version %v: %v",
					state.arbosVersion, state.arbosVersion+1, err,
				)
				panic(message)
			}
		}

		switch state.arbosVersion {
		case 1:
			ensure(state.l1PricingState.SetLastSurplus(common.Big0, 1))
		case 2:
			ensure(state.l1PricingState.SetPerBatchGasCost(0))
			ensure(state.l1PricingState.SetAmortizedCostCapBips(math.MaxUint64))
		case 3:
			// no state changes needed
		case 4:
			// no state changes needed
		case 5:
			// no state changes needed
		case 6:
			// no state changes needed
		case 7:
			// no state changes needed
		case 8:
			// no state changes needed
		case 9:
			ensure(state.l1PricingState.SetL1FeesAvailable(stateDB.GetBalance(
				l1pricing.L1PricerFundsPoolAddress,
			)))

			// TODO: move to the first version that introduces stylus
			programs.Initialize(state.backingStorage.OpenSubStorage(programsSubspace))
		case 10:
			if !chainConfig.DebugMode() {
				// This upgrade isn't finalized so we only want to support it for testing
				return fmt.Errorf(
					"the chain is upgrading to unsupported ArbOS version %v, %w",
					state.arbosVersion+1,
					ErrFatalNodeOutOfDate,
				)
			}
		default:
			return fmt.Errorf(
				"the chain is upgrading to unsupported ArbOS version %v, %w",
				state.arbosVersion+1,
				ErrFatalNodeOutOfDate,
			)
		}
		state.arbosVersion++
	}

	if firstTime && upgradeTo >= 6 {
		state.Restrict(state.l1PricingState.SetPerBatchGasCost(l1pricing.InitialPerBatchGasCostV6))
		state.Restrict(state.l1PricingState.SetEquilibrationUnits(l1pricing.InitialEquilibrationUnitsV6))
		state.Restrict(state.l2PricingState.SetSpeedLimitPerSecond(l2pricing.InitialSpeedLimitPerSecondV6))
		state.Restrict(state.l2PricingState.SetMaxPerBlockGasLimit(l2pricing.InitialPerBlockGasLimitV6))
	}

	state.Restrict(state.backingStorage.SetUint64ByUint64(uint64(versionOffset), state.arbosVersion))

	return nil
}

func (state *ArbosState) ScheduleArbOSUpgrade(newVersion uint64, timestamp uint64) error {
	err := state.upgradeVersion.Set(newVersion)
	if err != nil {
		return err
	}
	return state.upgradeTimestamp.Set(timestamp)
}

func (state *ArbosState) GetScheduledUpgrade() (uint64, uint64, error) {
	version, err := state.upgradeVersion.Get()
	if err != nil {
		return 0, 0, err
	}
	timestamp, err := state.upgradeTimestamp.Get()
	if err != nil {
		return 0, 0, err
	}
	return version, timestamp, nil
}

func (state *ArbosState) BackingStorage() *storage.Storage {
	return state.backingStorage
}

func (state *ArbosState) Restrict(err error) {
	state.Burner.Restrict(err)
}

func (state *ArbosState) ArbOSVersion() uint64 {
	return state.arbosVersion
}

func (state *ArbosState) SetFormatVersion(val uint64) {
	state.arbosVersion = val
	state.Restrict(state.backingStorage.SetUint64ByUint64(uint64(versionOffset), val))
}

func (state *ArbosState) RetryableState() *retryables.RetryableState {
	return state.retryableState
}

func (state *ArbosState) L1PricingState() *l1pricing.L1PricingState {
	return state.l1PricingState
}

func (state *ArbosState) L2PricingState() *l2pricing.L2PricingState {
	return state.l2PricingState
}

func (state *ArbosState) AddressTable() *addressTable.AddressTable {
	return state.addressTable
}

func (state *ArbosState) ChainOwners() *addressSet.AddressSet {
	return state.chainOwners
}

func (state *ArbosState) SendMerkleAccumulator() *merkleAccumulator.MerkleAccumulator {
	if state.sendMerkle == nil {
		state.sendMerkle = merkleAccumulator.OpenMerkleAccumulator(state.backingStorage.OpenSubStorage(sendMerkleSubspace))
	}
	return state.sendMerkle
}

func (state *ArbosState) Programs() *programs.Programs {
	return state.programs
}

func (state *ArbosState) Blockhashes() *blockhash.Blockhashes {
	return state.blockhashes
}

func (state *ArbosState) NetworkFeeAccount() (common.Address, error) {
	return state.networkFeeAccount.Get()
}

func (state *ArbosState) SetNetworkFeeAccount(account common.Address) error {
	return state.networkFeeAccount.Set(account)
}

func (state *ArbosState) InfraFeeAccount() (common.Address, error) {
	return state.infraFeeAccount.Get()
}

func (state *ArbosState) SetInfraFeeAccount(account common.Address) error {
	return state.infraFeeAccount.Set(account)
}

func (state *ArbosState) Keccak(data ...[]byte) ([]byte, error) {
	return state.backingStorage.Keccak(data...)
}

func (state *ArbosState) KeccakHash(data ...[]byte) (common.Hash, error) {
	return state.backingStorage.KeccakHash(data...)
}

func (state *ArbosState) ChainId() (*big.Int, error) {
	return state.chainId.Get()
}

func (state *ArbosState) ChainConfig() ([]byte, error) {
	return state.chainConfig.Get()
}

func (state *ArbosState) SetChainConfig(serializedChainConfig []byte) error {
	return state.chainConfig.Set(serializedChainConfig)
}

func (state *ArbosState) GenesisBlockNum() (uint64, error) {
	return state.genesisBlockNum.Get()
}<|MERGE_RESOLUTION|>--- conflicted
+++ resolved
@@ -158,11 +158,8 @@
 	chainOwnerSubspace   SubspaceID = []byte{4}
 	sendMerkleSubspace   SubspaceID = []byte{5}
 	blockhashesSubspace  SubspaceID = []byte{6}
-<<<<<<< HEAD
-	programsSubspace     SubspaceID = []byte{7}
-=======
 	chainConfigSubspace  SubspaceID = []byte{7}
->>>>>>> a93e5e08
+	programsSubspace     SubspaceID = []byte{8}
 )
 
 // Returns a list of precompiles that only appear in Arbitrum chains (i.e. ArbOS precompiles) at the genesis block
@@ -186,15 +183,12 @@
 	return arbOnlyPrecompiles
 }
 
-<<<<<<< HEAD
-func InitializeArbosState(stateDB vm.StateDB, burner burn.Burner, chainConfig *params.ChainConfig) (*ArbosState, error) {
-=======
-// During early development we sometimes change the storage format of version 1, for convenience. But as soon as we
-// start running long-lived chains, every change to the storage format will require defining a new version and
-// providing upgrade code.
-
-func InitializeArbosState(stateDB vm.StateDB, burner burn.Burner, chainConfig *params.ChainConfig, serializedChainConfig []byte) (*ArbosState, error) {
->>>>>>> a93e5e08
+func InitializeArbosState(
+	stateDB vm.StateDB,
+	burner burn.Burner,
+	chainConfig *params.ChainConfig,
+	serializedChainConfig []byte,
+) (*ArbosState, error) {
 	sto := storage.NewGeth(stateDB, burner)
 	arbosVersion, err := sto.GetUint64ByUint64(uint64(versionOffset))
 	if err != nil {
