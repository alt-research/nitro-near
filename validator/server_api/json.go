--- conflicted
+++ resolved
@@ -7,13 +7,10 @@
 	"encoding/base64"
 
 	"github.com/ethereum/go-ethereum/common"
-<<<<<<< HEAD
 	"github.com/ethereum/go-ethereum/core/state"
 
 	"github.com/offchainlabs/nitro/util/arbmath"
-=======
 	"github.com/offchainlabs/nitro/util/jsonapi"
->>>>>>> 16d02519
 	"github.com/offchainlabs/nitro/validator"
 )
 
@@ -47,18 +44,9 @@
 		DelayedMsgNr:  entry.DelayedMsgNr,
 		DelayedMsgB64: base64.StdEncoding.EncodeToString(entry.DelayedMsg),
 		StartState:    entry.StartState,
-<<<<<<< HEAD
-		PreimagesB64:  make(map[string]string),
+		PreimagesB64:  jsonapi.NewPreimagesMapJson(entry.Preimages),
 		UserWasms:     make(map[string]UserWasmJson),
 		DebugChain:    entry.DebugChain,
-	}
-	for hash, data := range entry.Preimages {
-		encHash := base64.StdEncoding.EncodeToString(hash.Bytes())
-		encData := base64.StdEncoding.EncodeToString(data)
-		res.PreimagesB64[encHash] = encData
-=======
-		PreimagesB64:  jsonapi.NewPreimagesMapJson(entry.Preimages),
->>>>>>> 16d02519
 	}
 	for _, binfo := range entry.BatchInfo {
 		encData := base64.StdEncoding.EncodeToString(binfo.Data)
@@ -84,13 +72,9 @@
 		HasDelayedMsg: entry.HasDelayedMsg,
 		DelayedMsgNr:  entry.DelayedMsgNr,
 		StartState:    entry.StartState,
-<<<<<<< HEAD
-		Preimages:     make(map[common.Hash][]byte),
+		Preimages:     entry.PreimagesB64.Map,
 		UserWasms:     make(state.UserWasms),
 		DebugChain:    entry.DebugChain,
-=======
-		Preimages:     entry.PreimagesB64.Map,
->>>>>>> 16d02519
 	}
 	delayed, err := base64.StdEncoding.DecodeString(entry.DelayedMsgB64)
 	if err != nil {
