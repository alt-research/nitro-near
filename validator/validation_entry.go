--- conflicted
+++ resolved
@@ -24,7 +24,7 @@
 	BatchInfo     []BatchInfo
 	DelayedMsg    []byte
 	StartState    GoGlobalState
-<<<<<<< HEAD
+	DebugChain    bool
 }
 
 func (b BatchInfo) String() string {
@@ -56,7 +56,4 @@
 	buf.WriteString(fmt.Sprintf("StartState: %s\n", v.StartState))
 
 	return buf.String()
-=======
-	DebugChain    bool
->>>>>>> 28033f94
 }