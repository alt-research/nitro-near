--- conflicted
+++ resolved
@@ -194,13 +194,6 @@
 pub type Inbox = BTreeMap<u64, Vec<u8>>;
 pub type Oracle = BTreeMap<Bytes32, Vec<u8>>;
 
-<<<<<<< HEAD
-=======
-/// Represents a mapping of a WASM program codehash and version to the compiled wasm
-/// code itself and its noncanonical program hash.
-pub type UserWasms = HashMap<(Bytes32, u16), (Vec<u8>, Bytes32)>;
-
->>>>>>> 87f3673c
 #[derive(Default)]
 pub struct WasmEnv {
     /// Mechanism for reading and writing the module's memory
