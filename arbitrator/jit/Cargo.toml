--- conflicted
+++ resolved
@@ -5,15 +5,9 @@
 
 [dependencies]
 arbutil = { path = "../arbutil/" }
-<<<<<<< HEAD
-wasmer = { path = "../wasm-upstream/wasmer/lib/api/" }
-wasmer-compiler-cranelift = { path = "../wasm-upstream/wasmer/lib/compiler-cranelift" }
-wasmer-compiler-llvm = { path = "../wasm-upstream/wasmer/lib/compiler-llvm", optional = true }
-=======
 wasmer = "3.1.0"
 wasmer-compiler-cranelift = "3.1.0"
 wasmer-compiler-llvm = { version = "3.1.0", optional = true }
->>>>>>> 0904b697
 eyre = "0.6.5"
 parking_lot = "0.12.1"
 rand = { version = "0.8.4", default-features = false }
