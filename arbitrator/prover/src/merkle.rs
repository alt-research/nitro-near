--- conflicted
+++ resolved
@@ -5,12 +5,7 @@
 use digest::Digest;
 use serde::{Deserialize, Serialize};
 use sha3::Keccak256;
-<<<<<<< HEAD
 use std::{collections::HashSet, convert::{TryFrom, TryInto}, sync::{Arc, Mutex, MutexGuard}};
-=======
-use core::panic;
-use std::convert::{TryFrom, TryInto};
->>>>>>> e644b891
 
 #[cfg(feature = "rayon")]
 use rayon::prelude::*;
@@ -149,6 +144,12 @@
                     .get(right_child_idx)
                     .cloned()
                     .unwrap_or_else(|| self.empty_layers[layer_i - 1]);
+                let new_hash = hash_node(self.ty, left, right);
+                if *idx < layers[layer_i].len() {
+                    layers[layer_i][*idx] = new_hash;
+                } else {
+                    layers[layer_i].push(new_hash);
+                }
                 layers[layer_i][*idx] = hash_node(self.ty, left, right);
                 if layer_i < layers.len() - 1 {
                     next_dirty.insert(idx >> 1);
@@ -239,37 +240,8 @@
         if locked_layers[0][idx] == hash {
             return;
         }
-<<<<<<< HEAD
         locked_layers[0][idx] = hash;
         self.dirty_indices.lock().unwrap().insert(idx >> 1);
-=======
-        let mut next_hash = hash;
-        let empty_layers = &self.empty_layers;
-        let layers_len = self.layers.len();
-        for (layer_i, layer) in self.layers.iter_mut().enumerate() {
-            if idx < layer.len() {
-                layer[idx] = next_hash;
-            } else if idx == layer.len() {
-                layer.push(next_hash);
-            } else {
-                panic!("Index {} out of bounds {}", idx, layer.len());
-            }
-            if layer_i == layers_len - 1 {
-                // next_hash isn't needed
-                break;
-            }
-            let counterpart = layer
-                .get(idx ^ 1)
-                .cloned()
-                .unwrap_or_else(|| empty_layers[layer_i]);
-            if idx % 2 == 0 {
-                next_hash = hash_node(self.ty, next_hash, counterpart);
-            } else {
-                next_hash = hash_node(self.ty, counterpart, next_hash);
-            }
-            idx >>= 1;
-        }
->>>>>>> e644b891
     }
 
     /// Extends the leaves of the tree with the given hashes.
