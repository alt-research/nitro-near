--- conflicted
+++ resolved
@@ -240,16 +240,12 @@
 
 impl Clone for Merkle {
     fn clone(&self) -> Self {
-<<<<<<< HEAD
-        Merkle::new_advanced(self.ty, self.layers.lock().data[0].clone(), self.min_depth)
-=======
         let leaves = if self.layers.lock().data.is_empty() {
             vec![]
         } else {
             self.layers.lock().data[0].clone()
         };
         Merkle::new_advanced(self.ty, leaves, self.min_depth)
->>>>>>> 4306ec3e
     }
 }
 
