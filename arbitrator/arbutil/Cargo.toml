[package]
name = "arbutil"
version = "0.1.0"
edition = "2021"

[dependencies]
sha3 = "0.10.5"
siphasher = "0.3.10"
<<<<<<< HEAD
wasmparser = "0.83"
=======

[features]
wavm = []
>>>>>>> 4900e37c
<|MERGE_RESOLUTION|>--- conflicted
+++ resolved
@@ -6,10 +6,7 @@
 [dependencies]
 sha3 = "0.10.5"
 siphasher = "0.3.10"
-<<<<<<< HEAD
 wasmparser = "0.83"
-=======
 
 [features]
-wavm = []
->>>>>>> 4900e37c
+wavm = []