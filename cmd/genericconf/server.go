// Copyright 2021-2022, Offchain Labs, Inc.
// For license information, see https://github.com/nitro/blob/master/LICENSE

package genericconf

import (
	"time"

	"github.com/offchainlabs/nitro/consensus"
	"github.com/offchainlabs/nitro/execution"
	flag "github.com/spf13/pflag"

	"github.com/ethereum/go-ethereum/node"
)

type HTTPConfig struct {
	Addr           string                  `koanf:"addr"`
	Port           int                     `koanf:"port"`
	API            []string                `koanf:"api"`
	RPCPrefix      string                  `koanf:"rpcprefix"`
	CORSDomain     []string                `koanf:"corsdomain"`
	VHosts         []string                `koanf:"vhosts"`
	ServerTimeouts HTTPServerTimeoutConfig `koanf:"server-timeouts"`
}

var HTTPConfigDefault = HTTPConfig{
	Addr:           node.DefaultConfig.HTTPHost,
	Port:           8547,
	API:            append(node.DefaultConfig.HTTPModules, "eth", "arb"),
	RPCPrefix:      node.DefaultConfig.HTTPPathPrefix,
	CORSDomain:     []string{},
	VHosts:         node.DefaultConfig.HTTPVirtualHosts,
	ServerTimeouts: HTTPServerTimeoutConfigDefault,
}

type HTTPServerTimeoutConfig struct {
	ReadTimeout       time.Duration `koanf:"read-timeout"`
	ReadHeaderTimeout time.Duration `koanf:"read-header-timeout"`
	WriteTimeout      time.Duration `koanf:"write-timeout"`
	IdleTimeout       time.Duration `koanf:"idle-timeout"`
}

// HTTPServerTimeoutConfigDefault use geth defaults
var HTTPServerTimeoutConfigDefault = HTTPServerTimeoutConfig{
	ReadTimeout:       30 * time.Second,
	ReadHeaderTimeout: 30 * time.Second,
	WriteTimeout:      30 * time.Second,
	IdleTimeout:       120 * time.Second,
}

func (c HTTPConfig) Apply(stackConf *node.Config) {
	stackConf.HTTPHost = c.Addr
	stackConf.HTTPPort = c.Port
	stackConf.HTTPModules = c.API
	stackConf.HTTPPathPrefix = c.RPCPrefix
	stackConf.HTTPCors = c.CORSDomain
	stackConf.HTTPVirtualHosts = c.VHosts
	stackConf.HTTPTimeouts.ReadTimeout = c.ServerTimeouts.ReadTimeout
	// TODO ReadHeaderTimeout pending on https://github.com/ethereum/go-ethereum/pull/25338
	// stackConf.HTTPTimeouts.ReadHeaderTimeout = c.ServerTimeouts.ReadHeaderTimeout
	stackConf.HTTPTimeouts.WriteTimeout = c.ServerTimeouts.WriteTimeout
	stackConf.HTTPTimeouts.IdleTimeout = c.ServerTimeouts.IdleTimeout
}

func HTTPConfigAddOptions(prefix string, f *flag.FlagSet) {
	f.String(prefix+".addr", HTTPConfigDefault.Addr, "HTTP-RPC server listening interface")
	f.Int(prefix+".port", HTTPConfigDefault.Port, "HTTP-RPC server listening port")
	f.StringSlice(prefix+".api", HTTPConfigDefault.API, "APIs offered over the HTTP-RPC interface")
	f.String(prefix+".rpcprefix", HTTPConfigDefault.RPCPrefix, "HTTP path path prefix on which JSON-RPC is served. Use '/' to serve on all paths")
	f.StringSlice(prefix+".corsdomain", HTTPConfigDefault.CORSDomain, "Comma separated list of domains from which to accept cross origin requests (browser enforced)")
	f.StringSlice(prefix+".vhosts", HTTPConfigDefault.VHosts, "Comma separated list of virtual hostnames from which to accept requests (server enforced). Accepts '*' wildcard")
	HTTPServerTimeoutConfigAddOptions(prefix+".server-timeouts", f)
}

func HTTPServerTimeoutConfigAddOptions(prefix string, f *flag.FlagSet) {
	f.Duration(prefix+".read-timeout", HTTPServerTimeoutConfigDefault.ReadTimeout, "the maximum duration for reading the entire request (http.Server.ReadTimeout)")
	f.Duration(prefix+".read-header-timeout", HTTPServerTimeoutConfigDefault.ReadHeaderTimeout, "the amount of time allowed to read the request headers (http.Server.ReadHeaderTimeout)")
	f.Duration(prefix+".write-timeout", HTTPServerTimeoutConfigDefault.WriteTimeout, "the maximum duration before timing out writes of the response (http.Server.WriteTimeout)")
	f.Duration(prefix+".idle-timeout", HTTPServerTimeoutConfigDefault.IdleTimeout, "the maximum amount of time to wait for the next request when keep-alives are enabled (http.Server.IdleTimeout)")
}

type WSConfig struct {
	Addr      string   `koanf:"addr"`
	Port      int      `koanf:"port"`
	API       []string `koanf:"api"`
	RPCPrefix string   `koanf:"rpcprefix"`
	Origins   []string `koanf:"origins"`
	ExposeAll bool     `koanf:"expose-all"`
}

var WSConfigDefault = WSConfig{
	Addr:      node.DefaultConfig.WSHost,
	Port:      8548,
	API:       append(node.DefaultConfig.WSModules, "eth", "arb"),
	RPCPrefix: node.DefaultConfig.WSPathPrefix,
	Origins:   []string{},
	ExposeAll: node.DefaultConfig.WSExposeAll,
}

func (c WSConfig) Apply(stackConf *node.Config) {
	stackConf.WSHost = c.Addr
	stackConf.WSPort = c.Port
	stackConf.WSModules = c.API
	stackConf.WSPathPrefix = c.RPCPrefix
	stackConf.WSOrigins = c.Origins
	stackConf.WSExposeAll = c.ExposeAll
}

func WSConfigAddOptions(prefix string, f *flag.FlagSet) {
	f.String(prefix+".addr", WSConfigDefault.Addr, "WS-RPC server listening interface")
	f.Int(prefix+".port", WSConfigDefault.Port, "WS-RPC server listening port")
	f.StringSlice(prefix+".api", WSConfigDefault.API, "APIs offered over the WS-RPC interface")
	f.String(prefix+".rpcprefix", WSConfigDefault.RPCPrefix, "WS path path prefix on which JSON-RPC is served. Use '/' to serve on all paths")
	f.StringSlice(prefix+".origins", WSConfigDefault.Origins, "Origins from which to accept websockets requests")
	f.Bool(prefix+".expose-all", WSConfigDefault.ExposeAll, "expose private api via websocket")
}

type IPCConfig struct {
	Path string `koanf:"path"`
}

var IPCConfigDefault = IPCConfig{
	Path: "",
}

func (c *IPCConfig) Apply(stackConf *node.Config) {
	stackConf.IPCPath = c.Path
}

func IPCConfigAddOptions(prefix string, f *flag.FlagSet) {
	f.String(prefix+".path", IPCConfigDefault.Path, "Requested location to place the IPC endpoint. An empty path disables IPC.")
}

type GraphQLConfig struct {
	Enable     bool     `koanf:"enable"`
	CORSDomain []string `koanf:"corsdomain"`
	VHosts     []string `koanf:"vhosts"`
}

var GraphQLConfigDefault = GraphQLConfig{
	Enable:     false,
	CORSDomain: []string{},
	VHosts:     node.DefaultConfig.GraphQLVirtualHosts,
}

func (c GraphQLConfig) Apply(stackConf *node.Config) {
	stackConf.GraphQLCors = c.CORSDomain
	stackConf.GraphQLVirtualHosts = c.VHosts
}

func GraphQLConfigAddOptions(prefix string, f *flag.FlagSet) {
	f.Bool(prefix+".enable", GraphQLConfigDefault.Enable, "Enable graphql endpoint on the rpc endpoint")
	f.StringSlice(prefix+".corsdomain", GraphQLConfigDefault.CORSDomain, "Comma separated list of domains from which to accept cross origin requests (browser enforced)")
	f.StringSlice(prefix+".vhosts", GraphQLConfigDefault.VHosts, "Comma separated list of virtual hostnames from which to accept requests (server enforced). Accepts '*' wildcard")
}

type AuthRPCConfig struct {
	Addr      string   `koanf:"addr"`
	Port      int      `koanf:"port"`
	API       []string `koanf:"api"`
	Origins   []string `koanf:"origins"`
	JwtSecret string   `koanf:"jwtsecret"`
}

func (a AuthRPCConfig) Apply(stackConf *node.Config) {
	stackConf.AuthAddr = a.Addr
	stackConf.AuthPort = a.Port
	stackConf.AuthVirtualHosts = []string{} // dont allow http access
	stackConf.JWTSecret = a.JwtSecret
<<<<<<< HEAD
	// a few settings are not available as stanard config, but we can change the default. sigh..
	node.DefaultAuthOrigins = make([]string, len(a.Origins))
	copy(node.DefaultAuthOrigins, a.Origins)
	node.DefaultAuthModules = make([]string, len(a.API))
	copy(node.DefaultAuthModules, a.API)
=======
	stackConf.AuthModules = a.API
	stackConf.AuthOrigins = a.Origins
>>>>>>> 0507e123
}

var AuthRPCConfigDefault = AuthRPCConfig{
	Addr:      "127.0.0.1",
	Port:      8549,
	API:       []string{"validation", execution.RPCNamespace, consensus.RPCNamespace},
	Origins:   []string{"localhost"},
	JwtSecret: "",
}

func AuthRPCConfigAddOptions(prefix string, f *flag.FlagSet) {
	f.String(prefix+".addr", AuthRPCConfigDefault.Addr, "AUTH-RPC server listening interface")
	f.String(prefix+".jwtsecret", AuthRPCConfigDefault.JwtSecret, "Path to file holding JWT secret (32B hex)")
	f.Int(prefix+".port", AuthRPCConfigDefault.Port, "AUTH-RPC server listening port")
	f.StringSlice(prefix+".origins", AuthRPCConfigDefault.Origins, "Origins from which to accept AUTH requests")
	f.StringSlice(prefix+".api", AuthRPCConfigDefault.API, "APIs offered over the AUTH-RPC interface")
}

type MetricsServerConfig struct {
	Addr           string        `koanf:"addr"`
	Port           int           `koanf:"port"`
	UpdateInterval time.Duration `koanf:"update-interval"`
}

var MetricsServerConfigDefault = MetricsServerConfig{
	Addr:           "127.0.0.1",
	Port:           6070,
	UpdateInterval: 3 * time.Second,
}

type PProf struct {
	Addr string `koanf:"addr"`
	Port int    `koanf:"port"`
}

var PProfDefault = PProf{
	Addr: "127.0.0.1",
	Port: 6071,
}

func MetricsServerAddOptions(prefix string, f *flag.FlagSet) {
	f.String(prefix+".addr", MetricsServerConfigDefault.Addr, "metrics server address")
	f.Int(prefix+".port", MetricsServerConfigDefault.Port, "metrics server port")
	f.Duration(prefix+".update-interval", MetricsServerConfigDefault.UpdateInterval, "metrics server update interval")
}

func PProfAddOptions(prefix string, f *flag.FlagSet) {
	f.String(prefix+".addr", PProfDefault.Addr, "pprof server address")
	f.Int(prefix+".port", PProfDefault.Port, "pprof server port")
}<|MERGE_RESOLUTION|>--- conflicted
+++ resolved
@@ -167,16 +167,8 @@
 	stackConf.AuthPort = a.Port
 	stackConf.AuthVirtualHosts = []string{} // dont allow http access
 	stackConf.JWTSecret = a.JwtSecret
-<<<<<<< HEAD
-	// a few settings are not available as stanard config, but we can change the default. sigh..
-	node.DefaultAuthOrigins = make([]string, len(a.Origins))
-	copy(node.DefaultAuthOrigins, a.Origins)
-	node.DefaultAuthModules = make([]string, len(a.API))
-	copy(node.DefaultAuthModules, a.API)
-=======
 	stackConf.AuthModules = a.API
 	stackConf.AuthOrigins = a.Origins
->>>>>>> 0507e123
 }
 
 var AuthRPCConfigDefault = AuthRPCConfig{
