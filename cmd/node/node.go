//
// Copyright 2021, Offchain Labs, Inc. All rights reserved.
//

package main

import (
	"context"
	"encoding/json"
	"flag"
	"io/ioutil"
	"math/big"
	"os"
	"strconv"
	"time"

	"github.com/ethereum/go-ethereum/accounts"
	"github.com/ethereum/go-ethereum/accounts/abi/bind"
	"github.com/ethereum/go-ethereum/accounts/keystore"
	"github.com/ethereum/go-ethereum/cmd/utils"
	"github.com/ethereum/go-ethereum/common"
	"github.com/ethereum/go-ethereum/core"
	"github.com/ethereum/go-ethereum/crypto"
	"github.com/ethereum/go-ethereum/ethclient"
	"github.com/ethereum/go-ethereum/log"
	"github.com/ethereum/go-ethereum/node"
	"github.com/ethereum/go-ethereum/params"
	"github.com/offchainlabs/arbstate/arbnode"
	"github.com/offchainlabs/arbstate/broadcastclient"
	"github.com/offchainlabs/arbstate/statetransfer"
	"github.com/offchainlabs/arbstate/util"
	"github.com/offchainlabs/arbstate/wsbroadcastserver"
)

func main() {

	loglevel := flag.Int("loglevel", int(log.LvlInfo), "log level")

	l1role := flag.String("l1role", "none", "either sequencer, listener, or none")
	l1conn := flag.String("l1conn", "", "l1 connection (required if l1role != none)")
	l1keystore := flag.String("l1keystore", "", "l1 private key store (required if l1role == sequencer)")
	seqAccount := flag.String("l1SeqAccount", "", "l1 seq account to use (default is first account in keystore)")
	l1passphrase := flag.String("l1passphrase", "passphrase", "l1 private key file passphrase (1required if l1role == sequencer)")
	l1deploy := flag.Bool("l1deploy", false, "deploy L1 (if role == sequencer)")
	l1deployment := flag.String("l1deployment", "", "json file including the existing deployment information")
	l1ChainIdUint := flag.Uint64("l1chainid", 1337, "L1 chain ID")
	forwardingtarget := flag.String("forwardingtarget", "", "transaction forwarding target URL (empty if sequencer)")

	dataAvailabilityMode := flag.String("dataavailability.mode", "onchain", "where to read/write sequencer batches. Options: onchain, local (testing only)")
	// add more dataAvailability options here

	datadir := flag.String("datadir", "", "directory to store chain state")
	importFile := flag.String("importfile", "", "path for json data to import")
	devInit := flag.Bool("dev", false, "init with dev data (1 account with balance) instead of file import")
	keystorepath := flag.String("keystore", "", "dir for keystore")
	keystorepassphrase := flag.String("passphrase", "passphrase", "passphrase for keystore")

	httphost := flag.String("httphost", "localhost", "http host")
	httpPort := flag.Int("httpport", 7545, "http port")
	httpvhosts := flag.String("httpvhosts", "localhost", "list of virtual hosts to accept requests from")
	wshost := flag.String("wshost", "localhost", "websocket host")
	wsport := flag.Int("wsport", 7546, "websocket port")
	wsorigins := flag.String("wsorigins", "localhost", "list of origins to accept requests from")
	wsexposeall := flag.Bool("wsexposeall", false, "expose private api via websocket")

	broadcasterEnabled := flag.Bool("feed.output.enabled", false, "enable the broadcaster")
	broadcasterAddr := flag.String("feed.output.addr", "0.0.0.0", "address to bind the relay feed output to")
	broadcasterIOTimeout := flag.Duration("feed.output.io-timeout", 5*time.Second, "duration to wait before timing out HTTP to WS upgrade")
	broadcasterPort := flag.Int("feed.output.port", 9642, "port to bind the relay feed output to")
	broadcasterPing := flag.Duration("feed.output.ping", 5*time.Second, "duration for ping interval")
	broadcasterClientTimeout := flag.Duration("feed.output.client-timeout", 15*time.Second, "duration to wait before timing out connections to client")
	broadcasterWorkers := flag.Int("feed.output.workers", 100, "Number of threads to reserve for HTTP to WS upgrade")

	feedInputUrl := flag.String("feed.input.url", "", "URL of sequence feed source")
	feedInputTimeout := flag.Duration("feed.input.timeout", 20*time.Second, "duration to wait before timing out conection to server")

	l1validator := flag.Bool("l1validator", false, "enable L1 validator and staker functionality")
	validatorstrategy := flag.String("validatorstrategy", "watchtower", "L1 validator strategy, either watchtower, defensive, stakeLatest, or makeNodes (requires l1role=validator)")
	l1validatorwithoutblockvalidator := flag.Bool("UNSAFEl1validatorwithoutblockvalidator", false, "DANGEROUS! allows running an L1 validator without a block validator")
	stakerinterval := flag.Duration("stakerinterval", time.Minute, "how often the L1 validator should check the status of the L1 rollup and maybe take action with its stake")

	flag.Parse()

	glogger := log.NewGlogHandler(log.StreamHandler(os.Stderr, log.TerminalFormat(false)))
	glogger.Verbosity(log.Lvl(*loglevel))
	log.Root().SetHandler(glogger)

	l1ChainId := new(big.Int).SetUint64(*l1ChainIdUint)

	nodeConf := arbnode.NodeConfigDefault
	nodeConf.ForwardingTarget = *forwardingtarget
	log.Info("Running Arbitrum node with", "role", *l1role)
	if *l1role == "none" {
		nodeConf.L1Reader = false
		nodeConf.BatchPoster = false
	} else if *l1role == "listener" {
		nodeConf.L1Reader = true
		nodeConf.BatchPoster = false
	} else if *l1role == "sequencer" {
		nodeConf.L1Reader = true
		nodeConf.BatchPoster = true
	} else {
		flag.Usage()
		panic("l1role not recognized")
	}

<<<<<<< HEAD
	if *dataAvailabilityMode == "onchain" {
		nodeConf.DataAvailabilityMode = arbnode.OnchainDataAvailability
	} else if *dataAvailabilityMode == "local" {
		nodeConf.DataAvailabilityMode = arbnode.LocalDataAvailability
	} else {
		flag.Usage()
		panic("dataavailability.mode not recognized")
	}
=======
	if *l1validator {
		if !nodeConf.L1Reader {
			flag.Usage()
			panic("l1validator requires l1role other than \"none\"")
		}
		nodeConf.L1Validator = true
		nodeConf.L1ValidatorConfig.Strategy = *validatorstrategy
		nodeConf.L1ValidatorConfig.StakerInterval = *stakerinterval
		if !nodeConf.BlockValidator && !*l1validatorwithoutblockvalidator {
			flag.Usage()
			panic("L1 validator requires block validator to safely function")
		}
	}

>>>>>>> 927ed626
	ctx := context.Background()

	var l1client *ethclient.Client
	var deployInfo arbnode.RollupAddresses
	var l1TransactionOpts *bind.TransactOpts
	if nodeConf.L1Reader {
		var err error
		var l1Addr common.Address

		l1client, err = ethclient.Dial(*l1conn)
		if err != nil {
			flag.Usage()
			panic(err)
		}
		if nodeConf.BatchPoster || nodeConf.L1Validator {
			l1TransactionOpts, err = util.GetTransactOptsFromKeystore(*l1keystore, *seqAccount, *l1passphrase, l1ChainId)
			if err != nil {
				panic(err)
			}
			l1Addr = l1TransactionOpts.From
		}
		if *l1deploy {
			if !nodeConf.BatchPoster {
				flag.Usage()
				panic("deploy but not sequencer")
			}
			var wasmModuleRoot common.Hash
			if nodeConf.BlockValidator {
				// TODO actually figure out the wasmModuleRoot
				panic("deploy as validator not yet supported")
			}
			var validators uint64
			if nodeConf.L1Validator {
				validators++
			}
			deployPtr, err := arbnode.DeployOnL1(ctx, l1client, l1TransactionOpts, l1Addr, validators, wasmModuleRoot, time.Minute*5)
			if err != nil {
				flag.Usage()
				panic(err)
			}
			deployInfo = *deployPtr
		} else {
			if *l1deployment == "" {
				flag.Usage()
				panic("not deploying, but no deployment specified")
			}
			rawDeployment, err := ioutil.ReadFile(*l1deployment)
			if err != nil {
				panic(err)
			}
			if err := json.Unmarshal(rawDeployment, &deployInfo); err != nil {
				panic(err)
			}
		}
	} else {
		*l1deploy = false
	}

	stackConf := node.DefaultConfig
	stackConf.DataDir = *datadir
	stackConf.HTTPHost = *httphost
	stackConf.HTTPPort = *httpPort
	stackConf.HTTPVirtualHosts = utils.SplitAndTrim(*httpvhosts)
	stackConf.HTTPModules = append(stackConf.HTTPModules, "eth")
	stackConf.WSHost = *wshost
	stackConf.WSPort = *wsport
	stackConf.WSOrigins = utils.SplitAndTrim(*wsorigins)
	stackConf.WSModules = append(stackConf.WSModules, "eth")
	stackConf.WSExposeAll = *wsexposeall
	if *wsexposeall {
		stackConf.WSModules = append(stackConf.WSModules, "personal")
	}
	stackConf.P2P.ListenAddr = ""
	stackConf.P2P.NoDial = true
	stackConf.P2P.NoDiscovery = true
	stack, err := node.New(&stackConf)
	if err != nil {
		flag.Usage()
		panic(err)
	}

	devPrivKeyStr := "e887f7d17d07cc7b8004053fb8826f6657084e88904bb61590e498ca04704cf2"
	devPrivKey, err := crypto.HexToECDSA(devPrivKeyStr)
	if err != nil {
		panic(err)
	}
	devAddr := crypto.PubkeyToAddress(devPrivKey.PublicKey)
	log.Info("Dev node funded private key", "priv", devPrivKeyStr)
	log.Info("Funded public address", "addr", devAddr)

	if *keystorepath != "" {
		mykeystore := keystore.NewPlaintextKeyStore(*keystorepath)
		stack.AccountManager().AddBackend(mykeystore)
		var account accounts.Account
		if mykeystore.HasAddress(devAddr) {
			account.Address = devAddr
			account, err = mykeystore.Find(account)
		} else {
			account, err = mykeystore.ImportECDSA(devPrivKey, *keystorepassphrase)
		}
		if err != nil {
			panic(err)
		}
		err = mykeystore.Unlock(account, *keystorepassphrase)
		if err != nil {
			panic(err)
		}
	}

	nodeConf.Broadcaster = *broadcasterEnabled
	nodeConf.BroadcasterConfig = wsbroadcastserver.BroadcasterConfig{
		Addr:          *broadcasterAddr,
		IOTimeout:     *broadcasterIOTimeout,
		Port:          strconv.Itoa(*broadcasterPort),
		Ping:          *broadcasterPing,
		ClientTimeout: *broadcasterClientTimeout,
		Queue:         100,
		Workers:       *broadcasterWorkers,
	}

	nodeConf.BroadcastClient = *feedInputUrl != ""
	nodeConf.BroadcastClientConfig = broadcastclient.BroadcastClientConfig{
		Timeout: *feedInputTimeout,
		URL:     *feedInputUrl,
	}

	var initDataReader statetransfer.InitDataReader = nil

	chainDb, err := stack.OpenDatabaseWithFreezer("l2chaindata", 0, 0, "", "", false)
	if err != nil {
		utils.Fatalf("Failed to open database: %v", err)
	}

	if *importFile != "" {
		initDataReader, err = statetransfer.NewJsonInitDataReader(*importFile)
		if err != nil {
			panic(err)
		}
	} else if *devInit {
		initData := statetransfer.ArbosInitializationInfo{
			Accounts: []statetransfer.AccountInitializationInfo{
				{
					Addr:       devAddr,
					EthBalance: new(big.Int).Mul(big.NewInt(params.Ether), big.NewInt(1000)),
					Nonce:      0,
				},
			},
		}
		initDataReader = statetransfer.NewMemoryInitDataReader(&initData)
		if err != nil {
			panic(err)
		}
	}

	var l2BlockChain *core.BlockChain
	if initDataReader != nil {
		blockReader, err := initDataReader.GetStoredBlockReader()
		if err != nil {
			panic(err)
		}
		blockNum, err := arbnode.ImportBlocksToChainDb(chainDb, blockReader)
		if err != nil {
			panic(err)
		}
		l2BlockChain, err = arbnode.WriteOrTestBlockChain(chainDb, arbnode.DefaultCacheConfigFor(stack), initDataReader, blockNum, params.ArbitrumOneChainConfig())
		if err != nil {
			panic(err)
		}

	} else {
		blocksInDb, err := chainDb.Ancients()
		if err != nil {
			panic(err)
		}
		if blocksInDb == 0 {
			panic("No initialization mode supplied, no blocks in Db")
		}
		l2BlockChain, err = arbnode.GetBlockChain(chainDb, arbnode.DefaultCacheConfigFor(stack), params.ArbitrumOneChainConfig())
		if err != nil {
			panic(err)
		}
	}

	node, err := arbnode.CreateNode(stack, chainDb, &nodeConf, l2BlockChain, l1client, &deployInfo, l1TransactionOpts, l1TransactionOpts)
	if err != nil {
		panic(err)
	}
	if err := node.Start(ctx); err != nil {
		utils.Fatalf("Error starting node: %v\n", err)
	}

	if err := stack.Start(); err != nil {
		utils.Fatalf("Error starting protocol stack: %v\n", err)
	}

	stack.Wait()
	node.StopAndWait()
}<|MERGE_RESOLUTION|>--- conflicted
+++ resolved
@@ -104,7 +104,6 @@
 		panic("l1role not recognized")
 	}
 
-<<<<<<< HEAD
 	if *dataAvailabilityMode == "onchain" {
 		nodeConf.DataAvailabilityMode = arbnode.OnchainDataAvailability
 	} else if *dataAvailabilityMode == "local" {
@@ -113,7 +112,7 @@
 		flag.Usage()
 		panic("dataavailability.mode not recognized")
 	}
-=======
+
 	if *l1validator {
 		if !nodeConf.L1Reader {
 			flag.Usage()
@@ -128,7 +127,6 @@
 		}
 	}
 
->>>>>>> 927ed626
 	ctx := context.Background()
 
 	var l1client *ethclient.Client
