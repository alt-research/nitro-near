--- conflicted
+++ resolved
@@ -43,7 +43,6 @@
 	outfile := flag.String("l1deployment", "deploy.json", "deployment output json file")
 	l1ChainIdUint := flag.Uint64("l1chainid", 1337, "L1 chain ID")
 	l2ChainIdUint := flag.Uint64("l2chainid", params.ArbitrumDevTestChainConfig().ChainID.Uint64(), "L2 chain ID")
-	genesisBlockNum := flag.Uint64("genesisBlockNum", 0, "block number of nitro genesis block")
 	authorizevalidators := flag.Uint64("authorizevalidators", 0, "Number of validators to preemptively authorize")
 	txTimeout := flag.Duration("txtimeout", 10*time.Minute, "Timeout when waiting for a transaction to be included in a block")
 	flag.Parse()
@@ -79,9 +78,6 @@
 	machineConfig := validator.DefaultNitroMachineConfig
 	machineConfig.RootPath = *wasmrootpath
 
-<<<<<<< HEAD
-	deployPtr, err := arbnode.DeployOnL1(ctx, l1client, l1TransactionOpts, l1TransactionOpts.From, *authorizevalidators, common.HexToHash(*wasmmoduleroot), l2ChainId, *genesisBlockNum, headerreader.DefaultConfig, machineConfig)
-=======
 	headerReaderConfig := headerreader.DefaultConfig
 	headerReaderConfig.TxTimeout = *txTimeout
 
@@ -97,7 +93,6 @@
 		headerReaderConfig,
 		machineConfig,
 	)
->>>>>>> 9668f594
 	if err != nil {
 		flag.Usage()
 		log.Error("error deploying on l1")
