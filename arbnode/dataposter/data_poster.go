// Copyright 2021-2022, Offchain Labs, Inc.
// For license information, see https://github.com/nitro/blob/master/LICENSE

package dataposter

import (
	"context"
	"errors"
	"fmt"
	"math/big"
	"strings"
	"sync"
	"time"

	"github.com/ethereum/go-ethereum/accounts/abi/bind"
	"github.com/ethereum/go-ethereum/common"
	"github.com/ethereum/go-ethereum/core/types"
	"github.com/ethereum/go-ethereum/ethdb"
	"github.com/ethereum/go-ethereum/log"
	"github.com/ethereum/go-ethereum/params"
	"github.com/ethereum/go-ethereum/rpc"
	"github.com/go-redis/redis/v8"
<<<<<<< HEAD
	"github.com/holiman/uint256"
=======
	"github.com/offchainlabs/nitro/arbnode/dataposter/leveldb"
	"github.com/offchainlabs/nitro/arbnode/dataposter/slice"
	"github.com/offchainlabs/nitro/arbnode/dataposter/storage"
>>>>>>> c1adbe8d
	"github.com/offchainlabs/nitro/arbutil"
	"github.com/offchainlabs/nitro/util/arbmath"
	"github.com/offchainlabs/nitro/util/blobs"
	"github.com/offchainlabs/nitro/util/headerreader"
	"github.com/offchainlabs/nitro/util/signature"
	"github.com/offchainlabs/nitro/util/stopwaiter"
<<<<<<< HEAD
	"github.com/protolambda/ztyp/view"
	flag "github.com/spf13/pflag"
)

type queuedTransaction[Meta any] struct {
	FullTx          *types.Transaction
	Data            types.TxData
	BlobData        types.TxWrapData
	Meta            Meta
	Sent            bool
	Created         time.Time // may be earlier than the tx was given to the tx poster
	NextReplacement time.Time
}

type QueueStorage[Item any] interface {
	GetContents(ctx context.Context, startingIndex uint64, maxResults uint64) ([]*Item, error)
	GetLast(ctx context.Context) (*Item, error)
	Prune(ctx context.Context, keepStartingAt uint64) error
	Put(ctx context.Context, index uint64, prevItem *Item, newItem *Item) error
}

type DataPosterConfig struct {
	RedisSigner           signature.SimpleHmacConfig `koanf:"redis-signer"`
	ReplacementTimes      string                     `koanf:"replacement-times"`
	WaitForL1Finality     bool                       `koanf:"wait-for-l1-finality" reload:"hot"`
	MaxQueuedTransactions uint64                     `koanf:"max-queued-transactions" reload:"hot"`
	TargetPriceGwei       float64                    `koanf:"target-price-gwei" reload:"hot"`
	UrgencyGwei           float64                    `koanf:"urgency-gwei" reload:"hot"`
}

type DataPosterConfigFetcher func() *DataPosterConfig

func DataPosterConfigAddOptions(prefix string, f *flag.FlagSet) {
	f.String(prefix+".replacement-times", DefaultDataPosterConfig.ReplacementTimes, "comma-separated list of durations since first posting to attempt a replace-by-fee")
	f.Bool(prefix+".wait-for-l1-finality", DefaultDataPosterConfig.WaitForL1Finality, "only treat a transaction as confirmed after L1 finality has been achieved (recommended)")
	f.Uint64(prefix+".max-queued-transactions", DefaultDataPosterConfig.MaxQueuedTransactions, "the maximum number of transactions to have queued in the mempool at once (0 = unlimited)")
	f.Float64(prefix+".target-price-gwei", DefaultDataPosterConfig.TargetPriceGwei, "the target price to use for maximum fee cap calculation")
	f.Float64(prefix+".urgency-gwei", DefaultDataPosterConfig.UrgencyGwei, "the urgency to use for maximum fee cap calculation")
	signature.SimpleHmacConfigAddOptions(prefix+".redis-signer", f)
}
=======
	"github.com/spf13/pflag"
>>>>>>> c1adbe8d

	redisstorage "github.com/offchainlabs/nitro/arbnode/dataposter/redis"
)

// DataPoster must be RLP serializable and deserializable
type DataPoster[Meta any] struct {
	stopwaiter.StopWaiter
	headerReader      *headerreader.HeaderReader
	client            arbutil.L1Interface
	auth              *bind.TransactOpts
	redisLock         AttemptLocker
	config            ConfigFetcher
	replacementTimes  []time.Duration
	metadataRetriever func(ctx context.Context, blockNum *big.Int) (Meta, error)
	isEip4844         bool

	// These fields are protected by the mutex.
	mutex      sync.Mutex
	lastBlock  *big.Int
	balance    *big.Int
	nonce      uint64
	queue      QueueStorage[queuedTransaction[Meta]]
	errorCount map[uint64]int // number of consecutive intermittent errors rbf-ing or sending, per nonce
}

type AttemptLocker interface {
	AttemptLock(context.Context) bool
}

<<<<<<< HEAD
func NewDataPoster[Meta any](headerReader *headerreader.HeaderReader, auth *bind.TransactOpts, redisClient redis.UniversalClient, redisLock AttemptLocker, config DataPosterConfigFetcher, isEip4844 bool, metadataRetriever func(ctx context.Context, blockNum *big.Int) (Meta, error)) (*DataPoster[Meta], error) {
=======
func NewDataPoster[Meta any](db ethdb.Database, headerReader *headerreader.HeaderReader, auth *bind.TransactOpts, redisClient redis.UniversalClient, redisLock AttemptLocker, config ConfigFetcher, metadataRetriever func(ctx context.Context, blockNum *big.Int) (Meta, error)) (*DataPoster[Meta], error) {
>>>>>>> c1adbe8d
	var replacementTimes []time.Duration
	var lastReplacementTime time.Duration
	for _, s := range strings.Split(config().ReplacementTimes, ",") {
		t, err := time.ParseDuration(s)
		if err != nil {
			return nil, err
		}
		if t <= lastReplacementTime {
			return nil, errors.New("replacement times must be increasing")
		}
		replacementTimes = append(replacementTimes, t)
		lastReplacementTime = t
	}
	if len(replacementTimes) == 0 {
		log.Warn("disabling replace-by-fee for data poster")
	}
	// To avoid special casing "don't replace again", replace in 10 years
	replacementTimes = append(replacementTimes, time.Hour*24*365*10)
	var queue QueueStorage[queuedTransaction[Meta]]
	switch {
	case config().EnableLevelDB:
		queue = leveldb.New[queuedTransaction[Meta]](db)
	case redisClient == nil:
		queue = slice.NewStorage[queuedTransaction[Meta]]()
	default:
		var err error
		queue, err = redisstorage.NewStorage[queuedTransaction[Meta]](redisClient, "data-poster.queue", &config().RedisSigner)
		if err != nil {
			return nil, err
		}
	}
	return &DataPoster[Meta]{
		headerReader:      headerReader,
		isEip4844:         isEip4844,
		client:            headerReader.Client(),
		auth:              auth,
		config:            config,
		replacementTimes:  replacementTimes,
		metadataRetriever: metadataRetriever,
		queue:             queue,
		redisLock:         redisLock,
		errorCount:        make(map[uint64]int),
	}, nil
}

func (p *DataPoster[Meta]) From() common.Address {
	return p.auth.From
}

func (p *DataPoster[Meta]) GetNextNonceAndMeta(ctx context.Context) (uint64, Meta, error) {
	config := p.config()
	var emptyMeta Meta
	p.mutex.Lock()
	defer p.mutex.Unlock()
	blockNum, err := p.client.BlockNumber(ctx)
	if err != nil {
		return 0, emptyMeta, err
	}
	lastQueueItem, err := p.queue.FetchLast(ctx)
	if err != nil {
		return 0, emptyMeta, err
	}
	if lastQueueItem != nil {
<<<<<<< HEAD
		maxQueueItems := p.config().MaxQueuedTransactions
		nextNonce := lastQueueItem.FullTx.Nonce() + 1
		if maxQueueItems > 0 && nextNonce >= p.nonce+maxQueueItems {
			return 0, emptyMeta, fmt.Errorf("attempting to post a transaction with nonce %v while current nonce is %v would exceed max data poster queue length of %v", nextNonce, p.nonce, maxQueueItems)
=======
		nextNonce := lastQueueItem.Data.Nonce + 1
		if config.MaxQueuedTransactions > 0 {
			queueLen, err := p.queue.Length(ctx)
			if err != nil {
				return 0, emptyMeta, err
			}
			if queueLen >= config.MaxQueuedTransactions {
				return 0, emptyMeta, fmt.Errorf("attempting to post a transaction with nonce %v while current nonce is %v would exceed max data poster queue length of %v", nextNonce, p.nonce, config.MaxQueuedTransactions)
			}
		}
		if config.MaxMempoolTransactions > 0 {
			unconfirmedNonce, err := p.client.NonceAt(ctx, p.auth.From, nil)
			if err != nil {
				return 0, emptyMeta, fmt.Errorf("failed to get unconfirmed nonce: %w", err)
			}
			if nextNonce >= unconfirmedNonce+config.MaxMempoolTransactions {
				return 0, emptyMeta, fmt.Errorf("attempting to post a transaction with nonce %v while unconfirmed nonce is %v would exceed max mempool transactions of %v", nextNonce, unconfirmedNonce, config.MaxMempoolTransactions)
			}
>>>>>>> c1adbe8d
		}
		return nextNonce, lastQueueItem.Meta, nil
	}
	err = p.updateNonce(ctx)
	if err != nil {
		if !p.queue.IsPersistent() && config.WaitForL1Finality {
			return 0, emptyMeta, fmt.Errorf("error getting latest finalized nonce (and queue is not persistent): %w", err)
		}
		// Fall back to using a recent block to get the nonce. This is safe because there's nothing in the queue.
		nonceQueryBlock := arbmath.UintToBig(arbmath.SaturatingUSub(blockNum, 1))
		log.Warn("failed to update nonce with queue empty; falling back to using a recent block", "recentBlock", nonceQueryBlock, "err", err)
		nonce, err := p.client.NonceAt(ctx, p.auth.From, nonceQueryBlock)
		if err != nil {
			return 0, emptyMeta, fmt.Errorf("failed to get nonce at block %v: %w", nonceQueryBlock, err)
		}
		p.lastBlock = nonceQueryBlock
		p.nonce = nonce
	}
	meta, err := p.metadataRetriever(ctx, p.lastBlock)
	return p.nonce, meta, err
}

const minRbfIncrease = arbmath.OneInBips * 11 / 10

func (p *DataPoster[Meta]) feeAndTipCaps(ctx context.Context, gasLimit uint64, lastFeeCap *big.Int, lastTipCap *big.Int, dataCreatedAt time.Time, backlogOfBatches uint64) (*big.Int, *big.Int, error) {
	config := p.config()
	latestHeader, err := p.headerReader.LastHeader(ctx)
	if err != nil {
		return nil, nil, err
	}
	if latestHeader.BaseFee == nil {
		return nil, nil, fmt.Errorf("latest parent chain block %v missing BaseFee (either the parent chain does not have EIP-1559 or the parent chain node is not synced)", latestHeader.Number)
	}
	newFeeCap := new(big.Int).Mul(latestHeader.BaseFee, big.NewInt(2))
	newFeeCap = arbmath.BigMax(newFeeCap, arbmath.FloatToBig(config.MinFeeCapGwei*params.GWei))

	newTipCap, err := p.client.SuggestGasTipCap(ctx)
	if err != nil {
		return nil, nil, err
	}
	newTipCap = arbmath.BigMax(newTipCap, arbmath.FloatToBig(config.MinTipCapGwei*params.GWei))

	hugeTipIncrease := false
	if lastTipCap != nil {
		newTipCap = arbmath.BigMax(newTipCap, arbmath.BigMulByBips(lastTipCap, minRbfIncrease))
		// hugeTipIncrease is true if the new tip cap is at least 10x the last tip cap
		hugeTipIncrease = lastTipCap.Sign() == 0 || arbmath.BigDiv(newTipCap, lastTipCap).Cmp(big.NewInt(10)) >= 0
	}

	newFeeCap.Add(newFeeCap, newTipCap)
	if lastFeeCap != nil && hugeTipIncrease {
		log.Warn("data poster recommending huge tip increase", "lastTipCap", lastTipCap, "newTipCap", newTipCap)
		// If we're trying to drastically increase the tip, make sure we increase the fee cap by minRbfIncrease.
		newFeeCap = arbmath.BigMax(newFeeCap, arbmath.BigMulByBips(lastFeeCap, minRbfIncrease))
	}

	elapsed := time.Since(dataCreatedAt)
	// MaxFeeCap = (BacklogOfBatches^2 * UrgencyGWei^2 + TargetPriceGWei) * GWei
	maxFeeCap :=
		arbmath.FloatToBig(
			(float64(arbmath.SquareUint(backlogOfBatches))*
				arbmath.SquareFloat(config.UrgencyGwei) +
				config.TargetPriceGwei) *
				params.GWei)
	if arbmath.BigGreaterThan(newFeeCap, maxFeeCap) {
		log.Warn(
			"reducing proposed fee cap to current maximum",
			"proposedFeeCap", newFeeCap,
			"maxFeeCap", maxFeeCap,
			"elapsed", elapsed,
		)
		newFeeCap = maxFeeCap
	}

	balanceFeeCap := new(big.Int).Div(p.balance, new(big.Int).SetUint64(gasLimit))
	if arbmath.BigGreaterThan(newFeeCap, balanceFeeCap) {
		log.Error(
			"lack of L1 balance prevents posting transaction with desired fee cap",
			"balance", p.balance,
			"gasLimit", gasLimit,
			"desiredFeeCap", newFeeCap,
			"balanceFeeCap", balanceFeeCap,
		)
		newFeeCap = balanceFeeCap
	}

	if arbmath.BigGreaterThan(newTipCap, newFeeCap) {
		log.Warn(
			"reducing new tip cap to new fee cap",
			"proposedTipCap", newTipCap,
			"newFeeCap", newFeeCap,
		)
		newTipCap = new(big.Int).Set(newFeeCap)
	}

	return newFeeCap, newTipCap, nil
}

// DataToPost defines a struct containing sequencer inbox calldata, which will be sent in a transaction
// to the sequencer inbox and an optional set of L2-specific message data which can be sent via an
// EIP-4844 style, shard blob transaction instead of calldata to L1 to save on costs.
type DataToPost struct {
	SequencerInboxCalldata []byte
	L2MessageData          []byte
}

func (p *DataPoster[Meta]) PostTransaction(ctx context.Context, dataCreatedAt time.Time, nonce uint64, meta Meta, to common.Address, data *DataToPost, gasLimit uint64) error {
	p.mutex.Lock()
	defer p.mutex.Unlock()
	err := p.updateBalance(ctx)
	if err != nil {
		return fmt.Errorf("failed to update data poster balance: %w", err)
	}
	feeCap, tipCap, err := p.feeAndTipCaps(ctx, gasLimit, nil, nil, dataCreatedAt, 0)
	if err != nil {
		return err
	}
	tx, txData, txWrapData, err := p.prepareTxTypeToPost(feeCap, tipCap, data, nonce, to, gasLimit)
	if err != nil {
		return err
	}
	fullTx, err := p.auth.Signer(p.auth.From, tx)
	if err != nil {
		return err
	}
	queuedTx := queuedTransaction[Meta]{
		Data:            txData,
		BlobData:        txWrapData,
		FullTx:          fullTx,
		Meta:            meta,
		Sent:            false,
		Created:         dataCreatedAt,
		NextReplacement: time.Now().Add(p.replacementTimes[0]),
	}
	return p.sendTx(ctx, nil, &queuedTx)
}

// Prepares a transaction kind to post depending on configuration values. This allows for
// posting EIP-4844 style blob transactions to reduce costs on L1.
func (p *DataPoster[Meta]) prepareTxTypeToPost(
	feeCap, tipCap *big.Int, data *DataToPost, nonce uint64, to common.Address, gasLimit uint64,
) (*types.Transaction, types.TxData, types.TxWrapData, error) {
	if p.isEip4844 {
		dataBlobs := blobs.EncodeBlobs(data.L2MessageData)
		commitments, versionedHashes, aggregatedProof, err := dataBlobs.ComputeCommitmentsAndAggregatedProof()
		if err != nil {
			return nil, nil, nil, err
		}
		tCap, overflows := uint256.FromBig(tipCap)
		if overflows {
			return nil, nil, nil, fmt.Errorf("tip cap overflows: %s", tipCap.String())
		}
		fCap, overflows := uint256.FromBig(feeCap)
		if overflows {
			return nil, nil, nil, fmt.Errorf("fee cap overflows: %s", feeCap.String())
		}
		txData := &types.SignedBlobTx{
			Message: types.BlobTxMessage{
				Nonce:               view.Uint64View(nonce),
				GasTipCap:           view.Uint256View(*tCap),
				GasFeeCap:           view.Uint256View(*fCap),
				Gas:                 view.Uint64View(gasLimit),
				Data:                data.SequencerInboxCalldata,
				To:                  types.AddressOptionalSSZ{Address: (*types.AddressSSZ)(&to)},
				Value:               view.Uint256View(*uint256.NewInt(0)),
				BlobVersionedHashes: versionedHashes,
				MaxFeePerDataGas:    view.Uint256View(*fCap), // Use the same fee cap as gas for now.
			},
		}
		blobWrap := &blobs.BlobTxWrapData{
			BlobKzgs:           commitments,
			Blobs:              dataBlobs,
			KzgAggregatedProof: aggregatedProof,
		}
		txWrapData := blobs.ToGethWrapData(blobWrap)
		return types.NewTx(txData, types.WithTxWrapData(txWrapData)), txData, txWrapData, nil
	}
	txData := &types.DynamicFeeTx{
		Nonce:     nonce,
		GasTipCap: tipCap,
		GasFeeCap: feeCap,
		Gas:       gasLimit,
		To:        &to,
		Value:     new(big.Int),
		Data:      data.SequencerInboxCalldata,
	}
	return types.NewTx(txData), txData, nil, nil
}

// the mutex must be held by the caller
func (p *DataPoster[Meta]) saveTx(ctx context.Context, prevTx *queuedTransaction[Meta], newTx *queuedTransaction[Meta]) error {
	if prevTx != nil && prevTx.FullTx.Nonce() != newTx.FullTx.Nonce() {
		return fmt.Errorf("prevTx nonce %v doesn't match newTx nonce %v", prevTx.FullTx.Nonce(), newTx.FullTx.Nonce())
	}
	return p.queue.Put(ctx, newTx.FullTx.Nonce(), prevTx, newTx)
}

func (p *DataPoster[Meta]) sendTx(ctx context.Context, prevTx *queuedTransaction[Meta], newTx *queuedTransaction[Meta]) error {
	if prevTx != newTx {
		err := p.saveTx(ctx, prevTx, newTx)
		if err != nil {
			return err
		}
	}
	err := p.client.SendTransaction(ctx, newTx.FullTx)
	if err != nil {
		if strings.Contains(err.Error(), "already known") || strings.Contains(err.Error(), "nonce too low") {
			log.Info("DataPoster transaction already known", "err", err, "nonce", newTx.FullTx.Nonce(), "hash", newTx.FullTx.Hash())
			err = nil
		} else {
			log.Warn("DataPoster failed to send transaction", "err", err, "nonce", newTx.FullTx.Nonce(), "feeCap", newTx.FullTx.GasFeeCap(), "tipCap", newTx.FullTx.GasTipCap())
			return err
		}
	} else {
		log.Info("DataPoster sent transaction", "nonce", newTx.FullTx.Nonce(), "hash", newTx.FullTx.Hash(), "feeCap", newTx.FullTx.GasFeeCap())
	}
	newerTx := *newTx
	newerTx.Sent = true
	return p.saveTx(ctx, newTx, &newerTx)
}

// the mutex must be held by the caller
func (p *DataPoster[Meta]) replaceTx(ctx context.Context, prevTx *queuedTransaction[Meta], backlogOfBatches uint64) error {
<<<<<<< HEAD
	newFeeCap, newTipCap, err := p.getFeeAndTipCaps(ctx, prevTx.FullTx.Gas(), prevTx.FullTx.GasTipCap(), prevTx.Created, backlogOfBatches)
=======
	newFeeCap, newTipCap, err := p.feeAndTipCaps(ctx, prevTx.Data.Gas, prevTx.Data.GasFeeCap, prevTx.Data.GasTipCap, prevTx.Created, backlogOfBatches)
>>>>>>> c1adbe8d
	if err != nil {
		return err
	}

	desiredFeeCap := newFeeCap
	maxFeeCap := new(big.Int).Div(p.balance, new(big.Int).SetUint64(prevTx.FullTx.Gas()))
	newFeeCap = arbmath.BigMin(newFeeCap, maxFeeCap)
	minNewFeeCap := arbmath.BigMulByBips(prevTx.FullTx.GasFeeCap(), minRbfIncrease)
	newTx := *prevTx
	if newFeeCap.Cmp(minNewFeeCap) < 0 {
<<<<<<< HEAD
		if desiredFeeCap.Cmp(minNewFeeCap) >= 0 {
			log.Error(
				"lack of L1 balance prevents posting transaction with a higher fee cap",
				"balance", p.balance,
				"gasLimit", prevTx.FullTx.Gas(),
				"desiredFeeCap", desiredFeeCap,
				"maxFeeCap", maxFeeCap,
			)
		}
=======
		log.Debug(
			"no need to replace by fee transaction",
			"nonce", prevTx.Data.Nonce,
			"lastFeeCap", prevTx.Data.GasFeeCap,
			"recommendedFeeCap", newFeeCap,
			"lastTipCap", prevTx.Data.GasTipCap,
			"recommendedTipCap", newTipCap,
		)
>>>>>>> c1adbe8d
		newTx.NextReplacement = time.Now().Add(time.Minute)
		return p.sendTx(ctx, prevTx, &newTx)
	}

	elapsed := time.Since(prevTx.Created)
	for _, replacement := range p.replacementTimes {
		if elapsed >= replacement {
			continue
		}
		newTx.NextReplacement = prevTx.Created.Add(replacement)
		break
	}
	var txData types.TxData
	var tx *types.Transaction
	if p.isEip4844 {
		tCap, ok := uint256.FromBig(newTipCap)
		if !ok {
			return errors.New("tip cap is not a big int")
		}
		fCap, ok := uint256.FromBig(newFeeCap)
		if !ok {
			return errors.New("fee cap is not a big int")
		}
		txData = &types.SignedBlobTx{
			Message: types.BlobTxMessage{
				Nonce:               view.Uint64View(newTx.FullTx.Nonce()),
				GasTipCap:           view.Uint256View(*tCap),
				GasFeeCap:           view.Uint256View(*fCap),
				Gas:                 view.Uint64View(newTx.FullTx.Gas()),
				To:                  types.AddressOptionalSSZ{Address: (*types.AddressSSZ)(newTx.FullTx.To())},
				Value:               view.Uint256View(*uint256.NewInt(0)),
				BlobVersionedHashes: newTx.FullTx.DataHashes(),
				MaxFeePerDataGas:    view.Uint256View(*fCap), // Use the same fee cap as gas for now.
			},
		}
		tx = types.NewTx(newTx.Data, types.WithTxWrapData(newTx.BlobData))
	} else {
		txData = &types.DynamicFeeTx{
			Nonce:     newTx.FullTx.Nonce(),
			GasTipCap: newTipCap,
			GasFeeCap: newFeeCap,
			Gas:       newTx.FullTx.Gas(),
			To:        newTx.FullTx.To(),
			Value:     newTx.FullTx.Value(),
			Data:      newTx.FullTx.Data(),
		}
		tx = types.NewTx(txData)
	}
	newTx.Sent = false
	newTx.Data = txData
	newTx.FullTx, err = p.auth.Signer(p.auth.From, tx)
	if err != nil {
		return err
	}

	return p.sendTx(ctx, prevTx, &newTx)
}

// the mutex must be held by the caller
func (p *DataPoster[Meta]) updateNonce(ctx context.Context) error {
	var blockNumQuery *big.Int
	if p.config().WaitForL1Finality {
		blockNumQuery = big.NewInt(int64(rpc.FinalizedBlockNumber))
	}
	header, err := p.client.HeaderByNumber(ctx, blockNumQuery)
	if err != nil {
		return fmt.Errorf("failed to get the latest or finalized L1 header: %w", err)
	}
	if p.lastBlock != nil && arbmath.BigEquals(p.lastBlock, header.Number) {
		return nil
	}
	nonce, err := p.client.NonceAt(ctx, p.auth.From, header.Number)
	if err != nil {
		if p.lastBlock != nil {
			log.Warn("failed to get current nonce", "lastBlock", p.lastBlock, "newBlock", header.Number, "err", err)
			return nil
		}
		return err
	}
	if nonce > p.nonce {
		log.Info("data poster transactions confirmed", "previousNonce", p.nonce, "newNonce", nonce, "previousL1Block", p.lastBlock, "newL1Block", header.Number)
		if len(p.errorCount) > 0 {
			for x := p.nonce; x < nonce; x++ {
				delete(p.errorCount, x)
			}
		}
		// We don't prune the most recent transaction in order to ensure that the data poster
		// always has a reference point in its queue of the latest transaction nonce and metadata.
		// nonce > 0 is implied by nonce > p.nonce, so this won't underflow.
		err := p.queue.Prune(ctx, nonce-1)
		if err != nil {
			return err
		}
	}
	// We update these two variables together because they should remain in sync even if there's an error.
	p.lastBlock = header.Number
	p.nonce = nonce
	return nil
}

// Updates dataposter balance to balance at pending block.
func (p *DataPoster[Meta]) updateBalance(ctx context.Context) error {
	// Use the pending (representated as -1) balance because we're looking at batches we'd post,
	// so we want to see how much gas we could afford with our pending state.
	balance, err := p.client.BalanceAt(ctx, p.auth.From, big.NewInt(-1))
	if err != nil {
		return err
	}
	p.balance = balance
	return nil
}

const maxConsecutiveIntermittentErrors = 10

func (p *DataPoster[Meta]) maybeLogError(err error, tx *queuedTransaction[Meta], msg string) {
	nonce := tx.FullTx.Nonce()
	if err == nil {
		delete(p.errorCount, nonce)
		return
	}
	logLevel := log.Error
	if errors.Is(err, storage.ErrStorageRace) {
		p.errorCount[nonce]++
		if p.errorCount[nonce] <= maxConsecutiveIntermittentErrors {
			logLevel = log.Debug
		}
	} else {
		delete(p.errorCount, nonce)
	}
	logLevel(msg, "err", err, "nonce", nonce, "feeCap", tx.Data.GasFeeCap, "tipCap", tx.Data.GasTipCap)
}

const minWait = time.Second * 10

func (p *DataPoster[Meta]) Start(ctxIn context.Context) {
	p.StopWaiter.Start(ctxIn, p)
	p.CallIteratively(func(ctx context.Context) time.Duration {
		p.mutex.Lock()
		defer p.mutex.Unlock()
		if !p.redisLock.AttemptLock(ctx) {
			return minWait
		}
		err := p.updateBalance(ctx)
		if err != nil {
			log.Warn("failed to update tx poster balance", "err", err)
			return minWait
		}
		err = p.updateNonce(ctx)
		if err != nil {
			// This is non-fatal because it's only needed for clearing out old queue items.
			log.Warn("failed to update tx poster nonce", "err", err)
		}
		now := time.Now()
		nextCheck := now.Add(p.replacementTimes[0])
		maxTxsToRbf := p.config().MaxMempoolTransactions
		if maxTxsToRbf == 0 {
			maxTxsToRbf = 512
		}
		unconfirmedNonce, err := p.client.NonceAt(ctx, p.auth.From, nil)
		if err != nil {
			log.Warn("failed to get latest nonce", "err", err)
			return minWait
		}
		// We use unconfirmedNonce here to replace-by-fee transactions that aren't in a block,
		// excluding those that are in an unconfirmed block. If a reorg occurs, we'll continue
		// replacing them by fee.
		queueContents, err := p.queue.FetchContents(ctx, unconfirmedNonce, maxTxsToRbf)
		if err != nil {
			log.Warn("failed to get tx queue contents", "err", err)
			return minWait
		}
		for index, tx := range queueContents {
			backlogOfBatches := len(queueContents) - index - 1
			replacing := false
			if now.After(tx.NextReplacement) {
				replacing = true
				err := p.replaceTx(ctx, tx, uint64(backlogOfBatches))
				p.maybeLogError(err, tx, "failed to replace-by-fee transaction")
			}
			if nextCheck.After(tx.NextReplacement) {
				nextCheck = tx.NextReplacement
			}
			if !replacing && !tx.Sent {
				err := p.sendTx(ctx, tx, tx)
				p.maybeLogError(err, tx, "failed to re-send transaction")
				if err != nil {
					nextSend := time.Now().Add(time.Minute)
					if nextCheck.After(nextSend) {
						nextCheck = nextSend
					}
				}
			}
		}
		wait := time.Until(nextCheck)
		if wait < minWait {
			wait = minWait
		}
		return wait
	})
}

type queuedTransaction[Meta any] struct {
	FullTx          *types.Transaction
	Data            types.DynamicFeeTx
	Meta            Meta
	Sent            bool
	Created         time.Time // may be earlier than the tx was given to the tx poster
	NextReplacement time.Time
}

// Implements queue-alike storage that can
// - Insert item at specified index
// - Update item with the condition that existing value equals assumed value
// - Delete all the items up to specified index (prune)
// - Calculate length
// Note: one of the implementation of this interface (Redis storage) does not
// support duplicate values.
type QueueStorage[Item any] interface {
	// Returns at most maxResults items starting from specified index.
	FetchContents(ctx context.Context, startingIndex uint64, maxResults uint64) ([]*Item, error)
	// Returns item with the biggest index.
	FetchLast(ctx context.Context) (*Item, error)
	// Prunes items up to (excluding) specified index.
	Prune(ctx context.Context, until uint64) error
	// Inserts new item at specified index if previous value matches specified value.
	Put(ctx context.Context, index uint64, prevItem *Item, newItem *Item) error
	// Returns the size of a queue.
	Length(ctx context.Context) (int, error)
	// Indicates whether queue stored at disk.
	IsPersistent() bool
}

type DataPosterConfig struct {
	RedisSigner            signature.SimpleHmacConfig `koanf:"redis-signer"`
	ReplacementTimes       string                     `koanf:"replacement-times"`
	WaitForL1Finality      bool                       `koanf:"wait-for-l1-finality" reload:"hot"`
	MaxMempoolTransactions uint64                     `koanf:"max-mempool-transactions" reload:"hot"`
	MaxQueuedTransactions  int                        `koanf:"max-queued-transactions" reload:"hot"`
	TargetPriceGwei        float64                    `koanf:"target-price-gwei" reload:"hot"`
	UrgencyGwei            float64                    `koanf:"urgency-gwei" reload:"hot"`
	MinFeeCapGwei          float64                    `koanf:"min-fee-cap-gwei" reload:"hot"`
	MinTipCapGwei          float64                    `koanf:"min-tip-cap-gwei" reload:"hot"`
	EnableLevelDB          bool                       `koanf:"enable-leveldb" reload:"hot"`
}

// ConfigFetcher function type is used instead of directly passing config so
// that flags can be reloaded dynamically.
type ConfigFetcher func() *DataPosterConfig

func DataPosterConfigAddOptions(prefix string, f *pflag.FlagSet) {
	f.String(prefix+".replacement-times", DefaultDataPosterConfig.ReplacementTimes, "comma-separated list of durations since first posting to attempt a replace-by-fee")
	f.Bool(prefix+".wait-for-l1-finality", DefaultDataPosterConfig.WaitForL1Finality, "only treat a transaction as confirmed after L1 finality has been achieved (recommended)")
	f.Uint64(prefix+".max-mempool-transactions", DefaultDataPosterConfig.MaxMempoolTransactions, "the maximum number of transactions to have queued in the mempool at once (0 = unlimited)")
	f.Int(prefix+".max-queued-transactions", DefaultDataPosterConfig.MaxQueuedTransactions, "the maximum number of unconfirmed transactions to track at once (0 = unlimited)")
	f.Float64(prefix+".target-price-gwei", DefaultDataPosterConfig.TargetPriceGwei, "the target price to use for maximum fee cap calculation")
	f.Float64(prefix+".urgency-gwei", DefaultDataPosterConfig.UrgencyGwei, "the urgency to use for maximum fee cap calculation")
	f.Float64(prefix+".min-fee-cap-gwei", DefaultDataPosterConfig.MinFeeCapGwei, "the minimum fee cap to post transactions at")
	f.Float64(prefix+".min-tip-cap-gwei", DefaultDataPosterConfig.MinTipCapGwei, "the minimum tip cap to post transactions at")
	f.Bool(prefix+".enable-leveldb", DefaultDataPosterConfig.EnableLevelDB, "uses leveldb when enabled")
	signature.SimpleHmacConfigAddOptions(prefix+".redis-signer", f)
}

var DefaultDataPosterConfig = DataPosterConfig{
	ReplacementTimes:       "5m,10m,20m,30m,1h,2h,4h,6h,8h,12h,16h,18h,20h,22h",
	WaitForL1Finality:      true,
	TargetPriceGwei:        60.,
	UrgencyGwei:            2.,
	MaxMempoolTransactions: 64,
	MinTipCapGwei:          0.05,
	EnableLevelDB:          false,
}

var TestDataPosterConfig = DataPosterConfig{
	ReplacementTimes:       "1s,2s,5s,10s,20s,30s,1m,5m",
	RedisSigner:            signature.TestSimpleHmacConfig,
	WaitForL1Finality:      false,
	TargetPriceGwei:        60.,
	UrgencyGwei:            2.,
	MaxMempoolTransactions: 64,
	MinTipCapGwei:          0.05,
	EnableLevelDB:          false,
}<|MERGE_RESOLUTION|>--- conflicted
+++ resolved
@@ -20,63 +20,17 @@
 	"github.com/ethereum/go-ethereum/params"
 	"github.com/ethereum/go-ethereum/rpc"
 	"github.com/go-redis/redis/v8"
-<<<<<<< HEAD
 	"github.com/holiman/uint256"
-=======
 	"github.com/offchainlabs/nitro/arbnode/dataposter/leveldb"
 	"github.com/offchainlabs/nitro/arbnode/dataposter/slice"
 	"github.com/offchainlabs/nitro/arbnode/dataposter/storage"
->>>>>>> c1adbe8d
 	"github.com/offchainlabs/nitro/arbutil"
 	"github.com/offchainlabs/nitro/util/arbmath"
 	"github.com/offchainlabs/nitro/util/blobs"
 	"github.com/offchainlabs/nitro/util/headerreader"
 	"github.com/offchainlabs/nitro/util/signature"
 	"github.com/offchainlabs/nitro/util/stopwaiter"
-<<<<<<< HEAD
-	"github.com/protolambda/ztyp/view"
-	flag "github.com/spf13/pflag"
-)
-
-type queuedTransaction[Meta any] struct {
-	FullTx          *types.Transaction
-	Data            types.TxData
-	BlobData        types.TxWrapData
-	Meta            Meta
-	Sent            bool
-	Created         time.Time // may be earlier than the tx was given to the tx poster
-	NextReplacement time.Time
-}
-
-type QueueStorage[Item any] interface {
-	GetContents(ctx context.Context, startingIndex uint64, maxResults uint64) ([]*Item, error)
-	GetLast(ctx context.Context) (*Item, error)
-	Prune(ctx context.Context, keepStartingAt uint64) error
-	Put(ctx context.Context, index uint64, prevItem *Item, newItem *Item) error
-}
-
-type DataPosterConfig struct {
-	RedisSigner           signature.SimpleHmacConfig `koanf:"redis-signer"`
-	ReplacementTimes      string                     `koanf:"replacement-times"`
-	WaitForL1Finality     bool                       `koanf:"wait-for-l1-finality" reload:"hot"`
-	MaxQueuedTransactions uint64                     `koanf:"max-queued-transactions" reload:"hot"`
-	TargetPriceGwei       float64                    `koanf:"target-price-gwei" reload:"hot"`
-	UrgencyGwei           float64                    `koanf:"urgency-gwei" reload:"hot"`
-}
-
-type DataPosterConfigFetcher func() *DataPosterConfig
-
-func DataPosterConfigAddOptions(prefix string, f *flag.FlagSet) {
-	f.String(prefix+".replacement-times", DefaultDataPosterConfig.ReplacementTimes, "comma-separated list of durations since first posting to attempt a replace-by-fee")
-	f.Bool(prefix+".wait-for-l1-finality", DefaultDataPosterConfig.WaitForL1Finality, "only treat a transaction as confirmed after L1 finality has been achieved (recommended)")
-	f.Uint64(prefix+".max-queued-transactions", DefaultDataPosterConfig.MaxQueuedTransactions, "the maximum number of transactions to have queued in the mempool at once (0 = unlimited)")
-	f.Float64(prefix+".target-price-gwei", DefaultDataPosterConfig.TargetPriceGwei, "the target price to use for maximum fee cap calculation")
-	f.Float64(prefix+".urgency-gwei", DefaultDataPosterConfig.UrgencyGwei, "the urgency to use for maximum fee cap calculation")
-	signature.SimpleHmacConfigAddOptions(prefix+".redis-signer", f)
-}
-=======
 	"github.com/spf13/pflag"
->>>>>>> c1adbe8d
 
 	redisstorage "github.com/offchainlabs/nitro/arbnode/dataposter/redis"
 )
@@ -106,11 +60,7 @@
 	AttemptLock(context.Context) bool
 }
 
-<<<<<<< HEAD
-func NewDataPoster[Meta any](headerReader *headerreader.HeaderReader, auth *bind.TransactOpts, redisClient redis.UniversalClient, redisLock AttemptLocker, config DataPosterConfigFetcher, isEip4844 bool, metadataRetriever func(ctx context.Context, blockNum *big.Int) (Meta, error)) (*DataPoster[Meta], error) {
-=======
-func NewDataPoster[Meta any](db ethdb.Database, headerReader *headerreader.HeaderReader, auth *bind.TransactOpts, redisClient redis.UniversalClient, redisLock AttemptLocker, config ConfigFetcher, metadataRetriever func(ctx context.Context, blockNum *big.Int) (Meta, error)) (*DataPoster[Meta], error) {
->>>>>>> c1adbe8d
+func NewDataPoster[Meta any](db ethdb.Database, headerReader *headerreader.HeaderReader, auth *bind.TransactOpts, redisClient redis.UniversalClient, redisLock AttemptLocker, config ConfigFetcher, isEip4844 bool, metadataRetriever func(ctx context.Context, blockNum *big.Int) (Meta, error)) (*DataPoster[Meta], error) {
 	var replacementTimes []time.Duration
 	var lastReplacementTime time.Duration
 	for _, s := range strings.Split(config().ReplacementTimes, ",") {
@@ -174,12 +124,6 @@
 		return 0, emptyMeta, err
 	}
 	if lastQueueItem != nil {
-<<<<<<< HEAD
-		maxQueueItems := p.config().MaxQueuedTransactions
-		nextNonce := lastQueueItem.FullTx.Nonce() + 1
-		if maxQueueItems > 0 && nextNonce >= p.nonce+maxQueueItems {
-			return 0, emptyMeta, fmt.Errorf("attempting to post a transaction with nonce %v while current nonce is %v would exceed max data poster queue length of %v", nextNonce, p.nonce, maxQueueItems)
-=======
 		nextNonce := lastQueueItem.Data.Nonce + 1
 		if config.MaxQueuedTransactions > 0 {
 			queueLen, err := p.queue.Length(ctx)
@@ -198,7 +142,6 @@
 			if nextNonce >= unconfirmedNonce+config.MaxMempoolTransactions {
 				return 0, emptyMeta, fmt.Errorf("attempting to post a transaction with nonce %v while unconfirmed nonce is %v would exceed max mempool transactions of %v", nextNonce, unconfirmedNonce, config.MaxMempoolTransactions)
 			}
->>>>>>> c1adbe8d
 		}
 		return nextNonce, lastQueueItem.Meta, nil
 	}
@@ -422,11 +365,7 @@
 
 // the mutex must be held by the caller
 func (p *DataPoster[Meta]) replaceTx(ctx context.Context, prevTx *queuedTransaction[Meta], backlogOfBatches uint64) error {
-<<<<<<< HEAD
-	newFeeCap, newTipCap, err := p.getFeeAndTipCaps(ctx, prevTx.FullTx.Gas(), prevTx.FullTx.GasTipCap(), prevTx.Created, backlogOfBatches)
-=======
-	newFeeCap, newTipCap, err := p.feeAndTipCaps(ctx, prevTx.Data.Gas, prevTx.Data.GasFeeCap, prevTx.Data.GasTipCap, prevTx.Created, backlogOfBatches)
->>>>>>> c1adbe8d
+	newFeeCap, newTipCap, err := p.getFeeAndTipCaps(ctx, prevTx.FullTx.Gas(), prevTx.FullTx.GasFeeCap(), prevTx.FullTx.GasTipCap(), prevTx.Created, backlogOfBatches)
 	if err != nil {
 		return err
 	}
@@ -437,17 +376,6 @@
 	minNewFeeCap := arbmath.BigMulByBips(prevTx.FullTx.GasFeeCap(), minRbfIncrease)
 	newTx := *prevTx
 	if newFeeCap.Cmp(minNewFeeCap) < 0 {
-<<<<<<< HEAD
-		if desiredFeeCap.Cmp(minNewFeeCap) >= 0 {
-			log.Error(
-				"lack of L1 balance prevents posting transaction with a higher fee cap",
-				"balance", p.balance,
-				"gasLimit", prevTx.FullTx.Gas(),
-				"desiredFeeCap", desiredFeeCap,
-				"maxFeeCap", maxFeeCap,
-			)
-		}
-=======
 		log.Debug(
 			"no need to replace by fee transaction",
 			"nonce", prevTx.Data.Nonce,
@@ -456,7 +384,6 @@
 			"lastTipCap", prevTx.Data.GasTipCap,
 			"recommendedTipCap", newTipCap,
 		)
->>>>>>> c1adbe8d
 		newTx.NextReplacement = time.Now().Add(time.Minute)
 		return p.sendTx(ctx, prevTx, &newTx)
 	}
@@ -660,7 +587,8 @@
 
 type queuedTransaction[Meta any] struct {
 	FullTx          *types.Transaction
-	Data            types.DynamicFeeTx
+	Data            types.TxData
+	BlobData        types.TxWrapData
 	Meta            Meta
 	Sent            bool
 	Created         time.Time // may be earlier than the tx was given to the tx poster
