// Copyright 2021-2022, Offchain Labs, Inc.
// For license information, see https://github.com/nitro/blob/master/LICENSE

package arbnode

import (
	"context"
	"encoding/binary"
	"errors"
	"fmt"
	"math/big"
	"strings"
	"time"

	flag "github.com/spf13/pflag"

	"github.com/ethereum/go-ethereum/accounts/abi/bind"
	"github.com/ethereum/go-ethereum/arbitrum"
	"github.com/ethereum/go-ethereum/common"
	"github.com/ethereum/go-ethereum/core"
	"github.com/ethereum/go-ethereum/core/rawdb"
	"github.com/ethereum/go-ethereum/core/types"
	"github.com/ethereum/go-ethereum/crypto"
	"github.com/ethereum/go-ethereum/eth"
	"github.com/ethereum/go-ethereum/ethdb"
	"github.com/ethereum/go-ethereum/log"
	"github.com/ethereum/go-ethereum/node"
	"github.com/ethereum/go-ethereum/params"
	"github.com/ethereum/go-ethereum/rpc"
	"github.com/offchainlabs/nitro/arbnode/dataposter"
	"github.com/offchainlabs/nitro/arbnode/dataposter/storage"
	"github.com/offchainlabs/nitro/arbnode/execution"
	"github.com/offchainlabs/nitro/arbnode/redislock"
	"github.com/offchainlabs/nitro/arbnode/resourcemanager"
	"github.com/offchainlabs/nitro/arbutil"
	"github.com/offchainlabs/nitro/broadcastclient"
	"github.com/offchainlabs/nitro/broadcastclients"
	"github.com/offchainlabs/nitro/broadcaster"
	"github.com/offchainlabs/nitro/cmd/chaininfo"
	"github.com/offchainlabs/nitro/das"
	"github.com/offchainlabs/nitro/solgen/go/bridgegen"
	"github.com/offchainlabs/nitro/solgen/go/challengegen"
	"github.com/offchainlabs/nitro/solgen/go/ospgen"
	"github.com/offchainlabs/nitro/solgen/go/precompilesgen"
	"github.com/offchainlabs/nitro/solgen/go/rollupgen"
	"github.com/offchainlabs/nitro/staker"
	"github.com/offchainlabs/nitro/staker/validatorwallet"
	"github.com/offchainlabs/nitro/util/contracts"
	"github.com/offchainlabs/nitro/util/headerreader"
	"github.com/offchainlabs/nitro/util/redisutil"
	"github.com/offchainlabs/nitro/util/signature"
	"github.com/offchainlabs/nitro/wsbroadcastserver"
)

func andTxSucceeded(ctx context.Context, l1Reader *headerreader.HeaderReader, tx *types.Transaction, err error) error {
	if err != nil {
		return fmt.Errorf("error submitting tx: %w", err)
	}
	_, err = l1Reader.WaitForTxApproval(ctx, tx)
	if err != nil {
		return fmt.Errorf("error executing tx: %w", err)
	}
	return nil
}

func deployBridgeCreator(ctx context.Context, l1Reader *headerreader.HeaderReader, auth *bind.TransactOpts) (common.Address, error) {
	client := l1Reader.Client()
	bridgeTemplate, tx, _, err := bridgegen.DeployBridge(auth, client)
	err = andTxSucceeded(ctx, l1Reader, tx, err)
	if err != nil {
		return common.Address{}, fmt.Errorf("bridge deploy error: %w", err)
	}

	seqInboxTemplate, tx, _, err := bridgegen.DeploySequencerInbox(auth, client)
	err = andTxSucceeded(ctx, l1Reader, tx, err)
	if err != nil {
		return common.Address{}, fmt.Errorf("sequencer inbox deploy error: %w", err)
	}

	inboxTemplate, tx, _, err := bridgegen.DeployInbox(auth, client)
	err = andTxSucceeded(ctx, l1Reader, tx, err)
	if err != nil {
		return common.Address{}, fmt.Errorf("inbox deploy error: %w", err)
	}

	rollupEventBridgeTemplate, tx, _, err := rollupgen.DeployRollupEventInbox(auth, client)
	err = andTxSucceeded(ctx, l1Reader, tx, err)
	if err != nil {
		return common.Address{}, fmt.Errorf("rollup event bridge deploy error: %w", err)
	}

	outboxTemplate, tx, _, err := bridgegen.DeployOutbox(auth, client)
	err = andTxSucceeded(ctx, l1Reader, tx, err)
	if err != nil {
		return common.Address{}, fmt.Errorf("outbox deploy error: %w", err)
	}

	bridgeCreatorAddr, tx, bridgeCreator, err := rollupgen.DeployBridgeCreator(auth, client)
	err = andTxSucceeded(ctx, l1Reader, tx, err)
	if err != nil {
		return common.Address{}, fmt.Errorf("bridge creator deploy error: %w", err)
	}

	tx, err = bridgeCreator.UpdateTemplates(auth, bridgeTemplate, seqInboxTemplate, inboxTemplate, rollupEventBridgeTemplate, outboxTemplate)
	err = andTxSucceeded(ctx, l1Reader, tx, err)
	if err != nil {
		return common.Address{}, fmt.Errorf("bridge creator update templates error: %w", err)
	}

	return bridgeCreatorAddr, nil
}

func deployChallengeFactory(ctx context.Context, l1Reader *headerreader.HeaderReader, auth *bind.TransactOpts) (common.Address, common.Address, error) {
	client := l1Reader.Client()
	osp0, tx, _, err := ospgen.DeployOneStepProver0(auth, client)
	err = andTxSucceeded(ctx, l1Reader, tx, err)
	if err != nil {
		return common.Address{}, common.Address{}, fmt.Errorf("osp0 deploy error: %w", err)
	}

	ospMem, _, _, err := ospgen.DeployOneStepProverMemory(auth, client)
	err = andTxSucceeded(ctx, l1Reader, tx, err)
	if err != nil {
		return common.Address{}, common.Address{}, fmt.Errorf("ospMemory deploy error: %w", err)
	}

	ospMath, _, _, err := ospgen.DeployOneStepProverMath(auth, client)
	err = andTxSucceeded(ctx, l1Reader, tx, err)
	if err != nil {
		return common.Address{}, common.Address{}, fmt.Errorf("ospMath deploy error: %w", err)
	}

	ospHostIo, _, _, err := ospgen.DeployOneStepProverHostIo(auth, client)
	err = andTxSucceeded(ctx, l1Reader, tx, err)
	if err != nil {
		return common.Address{}, common.Address{}, fmt.Errorf("ospHostIo deploy error: %w", err)
	}

	ospEntryAddr, tx, _, err := ospgen.DeployOneStepProofEntry(auth, client, osp0, ospMem, ospMath, ospHostIo)
	err = andTxSucceeded(ctx, l1Reader, tx, err)
	if err != nil {
		return common.Address{}, common.Address{}, fmt.Errorf("ospEntry deploy error: %w", err)
	}

	challengeManagerAddr, tx, _, err := challengegen.DeployChallengeManager(auth, client)
	err = andTxSucceeded(ctx, l1Reader, tx, err)
	if err != nil {
		return common.Address{}, common.Address{}, fmt.Errorf("ospEntry deploy error: %w", err)
	}

	return ospEntryAddr, challengeManagerAddr, nil
}

func deployRollupCreator(ctx context.Context, l1Reader *headerreader.HeaderReader, auth *bind.TransactOpts) (*rollupgen.RollupCreator, common.Address, common.Address, common.Address, error) {
	bridgeCreator, err := deployBridgeCreator(ctx, l1Reader, auth)
	if err != nil {
		return nil, common.Address{}, common.Address{}, common.Address{}, err
	}

	ospEntryAddr, challengeManagerAddr, err := deployChallengeFactory(ctx, l1Reader, auth)
	if err != nil {
		return nil, common.Address{}, common.Address{}, common.Address{}, err
	}

	rollupAdminLogic, tx, _, err := rollupgen.DeployRollupAdminLogic(auth, l1Reader.Client())
	err = andTxSucceeded(ctx, l1Reader, tx, err)
	if err != nil {
		return nil, common.Address{}, common.Address{}, common.Address{}, fmt.Errorf("rollup admin logic deploy error: %w", err)
	}

	rollupUserLogic, tx, _, err := rollupgen.DeployRollupUserLogic(auth, l1Reader.Client())
	err = andTxSucceeded(ctx, l1Reader, tx, err)
	if err != nil {
		return nil, common.Address{}, common.Address{}, common.Address{}, fmt.Errorf("rollup user logic deploy error: %w", err)
	}

	rollupCreatorAddress, tx, rollupCreator, err := rollupgen.DeployRollupCreator(auth, l1Reader.Client())
	err = andTxSucceeded(ctx, l1Reader, tx, err)
	if err != nil {
		return nil, common.Address{}, common.Address{}, common.Address{}, fmt.Errorf("rollup creator deploy error: %w", err)
	}

	validatorUtils, tx, _, err := rollupgen.DeployValidatorUtils(auth, l1Reader.Client())
	err = andTxSucceeded(ctx, l1Reader, tx, err)
	if err != nil {
		return nil, common.Address{}, common.Address{}, common.Address{}, fmt.Errorf("validator utils deploy error: %w", err)
	}

	validatorWalletCreator, tx, _, err := rollupgen.DeployValidatorWalletCreator(auth, l1Reader.Client())
	err = andTxSucceeded(ctx, l1Reader, tx, err)
	if err != nil {
		return nil, common.Address{}, common.Address{}, common.Address{}, fmt.Errorf("validator wallet creator deploy error: %w", err)
	}

	tx, err = rollupCreator.SetTemplates(
		auth,
		bridgeCreator,
		ospEntryAddr,
		challengeManagerAddr,
		rollupAdminLogic,
		rollupUserLogic,
		validatorUtils,
		validatorWalletCreator,
	)
	err = andTxSucceeded(ctx, l1Reader, tx, err)
	if err != nil {
		return nil, common.Address{}, common.Address{}, common.Address{}, fmt.Errorf("rollup set template error: %w", err)
	}

	return rollupCreator, rollupCreatorAddress, validatorUtils, validatorWalletCreator, nil
}

func GenerateRollupConfig(prod bool, wasmModuleRoot common.Hash, rollupOwner common.Address, chainConfig *params.ChainConfig, serializedChainConfig []byte, loserStakeEscrow common.Address) rollupgen.Config {
	var confirmPeriod uint64
	if prod {
		confirmPeriod = 45818
	} else {
		confirmPeriod = 20
	}
	return rollupgen.Config{
		ConfirmPeriodBlocks:      confirmPeriod,
		ExtraChallengeTimeBlocks: 200,
		StakeToken:               common.Address{},
		BaseStake:                big.NewInt(params.Ether),
		WasmModuleRoot:           wasmModuleRoot,
		Owner:                    rollupOwner,
		LoserStakeEscrow:         loserStakeEscrow,
		ChainId:                  chainConfig.ChainID,
		// TODO could the ChainConfig be just []byte?
		ChainConfig: string(serializedChainConfig),
		SequencerInboxMaxTimeVariation: rollupgen.ISequencerInboxMaxTimeVariation{
			DelayBlocks:   big.NewInt(60 * 60 * 24 / 15),
			FutureBlocks:  big.NewInt(12),
			DelaySeconds:  big.NewInt(60 * 60 * 24),
			FutureSeconds: big.NewInt(60 * 60),
		},
	}
}

func DeployOnL1(ctx context.Context, parentChainReader *headerreader.HeaderReader, deployAuth *bind.TransactOpts, batchPoster common.Address, authorizeValidators uint64, config rollupgen.Config) (*chaininfo.RollupAddresses, error) {
	if config.WasmModuleRoot == (common.Hash{}) {
		return nil, errors.New("no machine specified")
	}

	rollupCreator, _, validatorUtils, validatorWalletCreator, err := deployRollupCreator(ctx, parentChainReader, deployAuth)
	if err != nil {
		return nil, fmt.Errorf("error deploying rollup creator: %w", err)
	}

	var validatorAddrs []common.Address
	for i := uint64(1); i <= authorizeValidators; i++ {
		validatorAddrs = append(validatorAddrs, crypto.CreateAddress(validatorWalletCreator, i))
	}

	tx, err := rollupCreator.CreateRollup(
		deployAuth,
		config,
		batchPoster,
		validatorAddrs,
	)
	if err != nil {
		return nil, fmt.Errorf("error submitting create rollup tx: %w", err)
	}
	receipt, err := parentChainReader.WaitForTxApproval(ctx, tx)
	if err != nil {
		return nil, fmt.Errorf("error executing create rollup tx: %w", err)
	}
	info, err := rollupCreator.ParseRollupCreated(*receipt.Logs[len(receipt.Logs)-1])
	if err != nil {
		return nil, fmt.Errorf("error parsing rollup created log: %w", err)
	}

	return &chaininfo.RollupAddresses{
		Bridge:                 info.Bridge,
		Inbox:                  info.InboxAddress,
		SequencerInbox:         info.SequencerInbox,
		DeployedAt:             receipt.BlockNumber.Uint64(),
		Rollup:                 info.RollupAddress,
		ValidatorUtils:         validatorUtils,
		ValidatorWalletCreator: validatorWalletCreator,
	}, nil
}

type Config struct {
	RPC                 arbitrum.Config                  `koanf:"rpc"`
	Sequencer           execution.SequencerConfig        `koanf:"sequencer" reload:"hot"`
	ParentChainReader   headerreader.Config              `koanf:"parent-chain-reader" reload:"hot"`
	InboxReader         InboxReaderConfig                `koanf:"inbox-reader" reload:"hot"`
	DelayedSequencer    DelayedSequencerConfig           `koanf:"delayed-sequencer" reload:"hot"`
	BatchPoster         BatchPosterConfig                `koanf:"batch-poster" reload:"hot"`
	MessagePruner       MessagePrunerConfig              `koanf:"message-pruner" reload:"hot"`
	ForwardingTarget    string                           `koanf:"forwarding-target"`
	Forwarder           execution.ForwarderConfig        `koanf:"forwarder"`
	TxPreChecker        execution.TxPreCheckerConfig     `koanf:"tx-pre-checker" reload:"hot"`
	BlockValidator      staker.BlockValidatorConfig      `koanf:"block-validator" reload:"hot"`
	RecordingDatabase   arbitrum.RecordingDatabaseConfig `koanf:"recording-database"`
	Feed                broadcastclient.FeedConfig       `koanf:"feed" reload:"hot"`
	Staker              staker.L1ValidatorConfig         `koanf:"staker" reload:"hot"`
	SeqCoordinator      SeqCoordinatorConfig             `koanf:"seq-coordinator"`
	DataAvailability    das.DataAvailabilityConfig       `koanf:"data-availability"`
	SyncMonitor         SyncMonitorConfig                `koanf:"sync-monitor"`
	Dangerous           DangerousConfig                  `koanf:"dangerous"`
	Caching             execution.CachingConfig          `koanf:"caching"`
	Archive             bool                             `koanf:"archive"`
	TxLookupLimit       uint64                           `koanf:"tx-lookup-limit"`
	TransactionStreamer TransactionStreamerConfig        `koanf:"transaction-streamer" reload:"hot"`
	Maintenance         MaintenanceConfig                `koanf:"maintenance" reload:"hot"`
	ResourceMgmt        resourcemanager.Config           `koanf:"resource-mgmt" reload:"hot"`
}

func (c *Config) Validate() error {
	if c.ParentChainReader.Enable && c.Sequencer.Enable && !c.DelayedSequencer.Enable {
		log.Warn("delayed sequencer is not enabled, despite sequencer and l1 reader being enabled")
	}
	if c.DelayedSequencer.Enable && !c.Sequencer.Enable {
		return errors.New("cannot enable delayed sequencer without enabling sequencer")
	}
	if err := c.Sequencer.Validate(); err != nil {
		return err
	}
	if err := c.BlockValidator.Validate(); err != nil {
		return err
	}
	if err := c.Maintenance.Validate(); err != nil {
		return err
	}
	if err := c.InboxReader.Validate(); err != nil {
		return err
	}
	if err := c.BatchPoster.Validate(); err != nil {
		return err
	}
	if err := c.Feed.Validate(); err != nil {
		return err
	}
	if err := c.Staker.Validate(); err != nil {
		return err
	}
	return nil
}

func (c *Config) ForwardingTargetF() string {
	if c.ForwardingTarget == "null" {
		return ""
	}

	return c.ForwardingTarget
}

func (c *Config) ValidatorRequired() bool {
	if c.BlockValidator.Enable {
		return true
	}
	if c.Staker.Enable {
		return c.Staker.ValidatorRequired()
	}
	return false
}

func ConfigAddOptions(prefix string, f *flag.FlagSet, feedInputEnable bool, feedOutputEnable bool) {
	arbitrum.ConfigAddOptions(prefix+".rpc", f)
	execution.SequencerConfigAddOptions(prefix+".sequencer", f)
	headerreader.AddOptions(prefix+".parent-chain-reader", f)
	InboxReaderConfigAddOptions(prefix+".inbox-reader", f)
	DelayedSequencerConfigAddOptions(prefix+".delayed-sequencer", f)
	BatchPosterConfigAddOptions(prefix+".batch-poster", f)
	MessagePrunerConfigAddOptions(prefix+".message-pruner", f)
	f.String(prefix+".forwarding-target", ConfigDefault.ForwardingTarget, "transaction forwarding target URL, or \"null\" to disable forwarding (if not sequencer)")
	execution.AddOptionsForNodeForwarderConfig(prefix+".forwarder", f)
	execution.TxPreCheckerConfigAddOptions(prefix+".tx-pre-checker", f)
	staker.BlockValidatorConfigAddOptions(prefix+".block-validator", f)
	arbitrum.RecordingDatabaseConfigAddOptions(prefix+".recording-database", f)
	broadcastclient.FeedConfigAddOptions(prefix+".feed", f, feedInputEnable, feedOutputEnable)
	staker.L1ValidatorConfigAddOptions(prefix+".staker", f)
	SeqCoordinatorConfigAddOptions(prefix+".seq-coordinator", f)
	das.DataAvailabilityConfigAddNodeOptions(prefix+".data-availability", f)
	SyncMonitorConfigAddOptions(prefix+".sync-monitor", f)
	DangerousConfigAddOptions(prefix+".dangerous", f)
	execution.CachingConfigAddOptions(prefix+".caching", f)
	f.Uint64(prefix+".tx-lookup-limit", ConfigDefault.TxLookupLimit, "retain the ability to lookup transactions by hash for the past N blocks (0 = all blocks)")
	TransactionStreamerConfigAddOptions(prefix+".transaction-streamer", f)
	MaintenanceConfigAddOptions(prefix+".maintenance", f)
	resourcemanager.ConfigAddOptions(prefix+".resource-mgmt", f)

	archiveMsg := fmt.Sprintf("retain past block state (deprecated, please use %v.caching.archive)", prefix)
	f.Bool(prefix+".archive", ConfigDefault.Archive, archiveMsg)
}

var ConfigDefault = Config{
<<<<<<< HEAD
	RPC:                  arbitrum.DefaultConfig,
	Sequencer:            execution.DefaultSequencerConfig,
	L1Reader:             headerreader.DefaultConfig,
	InboxReader:          DefaultInboxReaderConfig,
	DelayedSequencer:     DefaultDelayedSequencerConfig,
	BatchPoster:          DefaultBatchPosterConfig,
	MessagePruner:        DefaultMessagePrunerConfig,
	ForwardingTargetImpl: "",
	Forwarder:            execution.DefaultNodeForwarderConfig,
	TxPreChecker:         execution.DefaultTxPreCheckerConfig,
	BlockValidator:       staker.DefaultBlockValidatorConfig,
	Feed:                 broadcastclient.FeedConfigDefault,
	Staker:               staker.DefaultL1ValidatorConfig,
	SeqCoordinator:       DefaultSeqCoordinatorConfig,
	DataAvailability:     das.DefaultDataAvailabilityConfig,
	SyncMonitor:          DefaultSyncMonitorConfig,
	Dangerous:            DefaultDangerousConfig,
	Archive:              false,
	TxLookupLimit:        126_230_400, // 1 year at 4 blocks per second
	Caching:              execution.DefaultCachingConfig,
	TransactionStreamer:  DefaultTransactionStreamerConfig,
=======
	RPC:                 arbitrum.DefaultConfig,
	Sequencer:           execution.DefaultSequencerConfig,
	ParentChainReader:   headerreader.DefaultConfig,
	InboxReader:         DefaultInboxReaderConfig,
	DelayedSequencer:    DefaultDelayedSequencerConfig,
	BatchPoster:         DefaultBatchPosterConfig,
	MessagePruner:       DefaultMessagePrunerConfig,
	ForwardingTarget:    "",
	TxPreChecker:        execution.DefaultTxPreCheckerConfig,
	BlockValidator:      staker.DefaultBlockValidatorConfig,
	RecordingDatabase:   arbitrum.DefaultRecordingDatabaseConfig,
	Feed:                broadcastclient.FeedConfigDefault,
	Staker:              staker.DefaultL1ValidatorConfig,
	SeqCoordinator:      DefaultSeqCoordinatorConfig,
	DataAvailability:    das.DefaultDataAvailabilityConfig,
	SyncMonitor:         DefaultSyncMonitorConfig,
	Dangerous:           DefaultDangerousConfig,
	Archive:             false,
	TxLookupLimit:       126_230_400, // 1 year at 4 blocks per second
	Caching:             execution.DefaultCachingConfig,
	TransactionStreamer: DefaultTransactionStreamerConfig,
	ResourceMgmt:        resourcemanager.DefaultConfig,
>>>>>>> 6d85d4ae
}

func ConfigDefaultL1Test() *Config {
	config := ConfigDefaultL1NonSequencerTest()
	config.Sequencer = execution.TestSequencerConfig
	config.DelayedSequencer = TestDelayedSequencerConfig
	config.BatchPoster = TestBatchPosterConfig
	config.SeqCoordinator = TestSeqCoordinatorConfig

	return config
}

func ConfigDefaultL1NonSequencerTest() *Config {
	config := ConfigDefault
	config.ParentChainReader = headerreader.TestConfig
	config.InboxReader = TestInboxReaderConfig
	config.Sequencer.Enable = false
	config.DelayedSequencer.Enable = false
	config.BatchPoster.Enable = false
	config.SeqCoordinator.Enable = false
	config.BlockValidator = staker.TestBlockValidatorConfig
	config.Staker = staker.TestL1ValidatorConfig
	config.Staker.Enable = false
	config.BlockValidator.ValidationServer.URL = ""
	config.Forwarder = execution.DefaultTestForwarderConfig
	config.TransactionStreamer = DefaultTransactionStreamerConfig

	return &config
}

func ConfigDefaultL2Test() *Config {
	config := ConfigDefault
	config.Sequencer = execution.TestSequencerConfig
	config.ParentChainReader.Enable = false
	config.SeqCoordinator = TestSeqCoordinatorConfig
	config.Feed.Input.Verify.Dangerous.AcceptMissing = true
	config.Feed.Output.Signed = false
	config.SeqCoordinator.Signer.ECDSA.AcceptSequencer = false
	config.SeqCoordinator.Signer.ECDSA.Dangerous.AcceptMissing = true
	config.Staker = staker.TestL1ValidatorConfig
	config.Staker.Enable = false
	config.BlockValidator.ValidationServer.URL = ""
	config.TransactionStreamer = DefaultTransactionStreamerConfig

	return &config
}

type DangerousConfig struct {
	NoL1Listener bool `koanf:"no-l1-listener"`
}

var DefaultDangerousConfig = DangerousConfig{
	NoL1Listener: false,
}

func DangerousConfigAddOptions(prefix string, f *flag.FlagSet) {
	f.Bool(prefix+".no-l1-listener", DefaultDangerousConfig.NoL1Listener, "DANGEROUS! disables listening to L1. To be used in test nodes only")
}

type Node struct {
	ArbDB                   ethdb.Database
	Stack                   *node.Node
	Execution               *execution.ExecutionNode
	L1Reader                *headerreader.HeaderReader
	TxStreamer              *TransactionStreamer
	DeployInfo              *chaininfo.RollupAddresses
	InboxReader             *InboxReader
	InboxTracker            *InboxTracker
	DelayedSequencer        *DelayedSequencer
	BatchPoster             *BatchPoster
	MessagePruner           *MessagePruner
	BlockValidator          *staker.BlockValidator
	StatelessBlockValidator *staker.StatelessBlockValidator
	Staker                  *staker.Staker
	BroadcastServer         *broadcaster.Broadcaster
	BroadcastClients        *broadcastclients.BroadcastClients
	SeqCoordinator          *SeqCoordinator
	MaintenanceRunner       *MaintenanceRunner
	DASLifecycleManager     *das.LifecycleManager
	ClassicOutboxRetriever  *ClassicOutboxRetriever
	SyncMonitor             *SyncMonitor
	configFetcher           ConfigFetcher
	ctx                     context.Context
}

type ConfigFetcher interface {
	Get() *Config
	Start(context.Context)
	StopAndWait()
	Started() bool
}

func checkArbDbSchemaVersion(arbDb ethdb.Database) error {
	var version uint64
	hasVersion, err := arbDb.Has(dbSchemaVersion)
	if err != nil {
		return err
	}
	if hasVersion {
		versionBytes, err := arbDb.Get(dbSchemaVersion)
		if err != nil {
			return err
		}
		version = binary.BigEndian.Uint64(versionBytes)
	}
	for version != currentDbSchemaVersion {
		batch := arbDb.NewBatch()
		switch version {
		case 0:
			// No database updates are necessary for database format version 0->1.
			// This version adds a new format for delayed messages in the inbox tracker,
			// but it can still read the old format for old messages.
		default:
			return fmt.Errorf("unsupported database format version %v", version)
		}

		// Increment version and flush the batch
		version++
		versionBytes := make([]uint8, 8)
		binary.BigEndian.PutUint64(versionBytes, version)
		err = batch.Put(dbSchemaVersion, versionBytes)
		if err != nil {
			return err
		}
		err = batch.Write()
		if err != nil {
			return err
		}
	}
	return nil
}

func StakerDataposter(
	ctx context.Context, db ethdb.Database, l1Reader *headerreader.HeaderReader,
	transactOpts *bind.TransactOpts, cfgFetcher ConfigFetcher, syncMonitor *SyncMonitor,
) (*dataposter.DataPoster, error) {
	if transactOpts == nil {
		return nil, nil
	}
	cfg := cfgFetcher.Get()
	mdRetriever := func(ctx context.Context, blockNum *big.Int) ([]byte, error) {
		return nil, nil
	}
	redisC, err := redisutil.RedisClientFromURL(cfg.Staker.RedisUrl)
	if err != nil {
		return nil, fmt.Errorf("creating redis client from url: %w", err)
	}
	lockCfgFetcher := func() *redislock.SimpleCfg {
		return &cfg.Staker.RedisLock
	}
	redisLock, err := redislock.NewSimple(redisC, lockCfgFetcher, func() bool { return syncMonitor.Synced() })
	if err != nil {
		return nil, err
	}
	dpCfg := func() *dataposter.DataPosterConfig {
		return &cfg.Staker.DataPoster
	}
	return dataposter.NewDataPoster(ctx,
		&dataposter.DataPosterOpts{
			Database:          db,
			HeaderReader:      l1Reader,
			Auth:              transactOpts,
			RedisClient:       redisC,
			RedisLock:         redisLock,
			Config:            dpCfg,
			MetadataRetriever: mdRetriever,
			// transactOpts is non-nil, it's checked at the beginning.
			RedisKey: transactOpts.From.String() + ".staker-data-poster.queue",
		})
}

func createNodeImpl(
	ctx context.Context,
	stack *node.Node,
	chainDb ethdb.Database,
	arbDb ethdb.Database,
	configFetcher ConfigFetcher,
	l2BlockChain *core.BlockChain,
	l1client arbutil.L1Interface,
	deployInfo *chaininfo.RollupAddresses,
	txOptsValidator *bind.TransactOpts,
	txOptsBatchPoster *bind.TransactOpts,
	dataSigner signature.DataSignerFunc,
	fatalErrChan chan error,
) (*Node, error) {
	config := configFetcher.Get()

	err := checkArbDbSchemaVersion(arbDb)
	if err != nil {
		return nil, err
	}

	l2Config := l2BlockChain.Config()
	l2ChainId := l2Config.ChainID.Uint64()

	syncMonitor := NewSyncMonitor(&config.SyncMonitor)
	var classicOutbox *ClassicOutboxRetriever
	classicMsgDb, err := stack.OpenDatabase("classic-msg", 0, 0, "", true)
	if err != nil {
		if l2Config.ArbitrumChainParams.GenesisBlockNum > 0 {
			log.Warn("Classic Msg Database not found", "err", err)
		}
		classicOutbox = nil
	} else {
		classicOutbox = NewClassicOutboxRetriever(classicMsgDb)
	}

	var l1Reader *headerreader.HeaderReader
	if config.ParentChainReader.Enable {
		arbSys, _ := precompilesgen.NewArbSys(types.ArbSysAddress, l1client)
		l1Reader, err = headerreader.New(ctx, l1client, func() *headerreader.Config { return &configFetcher.Get().ParentChainReader }, arbSys)
		if err != nil {
			return nil, err
		}
	}

	sequencerConfigFetcher := func() *execution.SequencerConfig { return &configFetcher.Get().Sequencer }
	txprecheckConfigFetcher := func() *execution.TxPreCheckerConfig { return &configFetcher.Get().TxPreChecker }
	exec, err := execution.CreateExecutionNode(stack, chainDb, l2BlockChain, l1Reader, syncMonitor,
		config.ForwardingTargetF(), &config.Forwarder, config.RPC, &config.RecordingDatabase,
		sequencerConfigFetcher, txprecheckConfigFetcher)
	if err != nil {
		return nil, err
	}

	var broadcastServer *broadcaster.Broadcaster
	if config.Feed.Output.Enable {
		var maybeDataSigner signature.DataSignerFunc
		if config.Feed.Output.Signed {
			if dataSigner == nil {
				return nil, errors.New("cannot sign outgoing feed")
			}
			maybeDataSigner = dataSigner
		}
		broadcastServer = broadcaster.NewBroadcaster(func() *wsbroadcastserver.BroadcasterConfig { return &configFetcher.Get().Feed.Output }, l2ChainId, fatalErrChan, maybeDataSigner)
	}

	transactionStreamerConfigFetcher := func() *TransactionStreamerConfig { return &configFetcher.Get().TransactionStreamer }
	txStreamer, err := NewTransactionStreamer(arbDb, l2Config, exec.ExecEngine, broadcastServer, fatalErrChan, transactionStreamerConfigFetcher)
	if err != nil {
		return nil, err
	}
	var coordinator *SeqCoordinator
	var bpVerifier *contracts.AddressVerifier
	if deployInfo != nil && l1client != nil {
		sequencerInboxAddr := deployInfo.SequencerInbox

		seqInboxCaller, err := bridgegen.NewSequencerInboxCaller(sequencerInboxAddr, l1client)
		if err != nil {
			return nil, err
		}
		bpVerifier = contracts.NewAddressVerifier(seqInboxCaller)
	}

	if config.SeqCoordinator.Enable {
		coordinator, err = NewSeqCoordinator(dataSigner, bpVerifier, txStreamer, exec.Sequencer, syncMonitor, config.SeqCoordinator)
		if err != nil {
			return nil, err
		}
	} else if config.Sequencer.Enable && !config.Sequencer.Dangerous.NoCoordinator {
		return nil, errors.New("sequencer must be enabled with coordinator, unless dangerous.no-coordinator set")
	}
	dbs := []ethdb.Database{chainDb, arbDb}
	maintenanceRunner, err := NewMaintenanceRunner(func() *MaintenanceConfig { return &configFetcher.Get().Maintenance }, coordinator, dbs)
	if err != nil {
		return nil, err
	}

	var broadcastClients *broadcastclients.BroadcastClients
	if config.Feed.Input.Enable() {
		currentMessageCount, err := txStreamer.GetMessageCount()
		if err != nil {
			return nil, err
		}

		broadcastClients, err = broadcastclients.NewBroadcastClients(
			func() *broadcastclient.Config { return &configFetcher.Get().Feed.Input },
			l2ChainId,
			currentMessageCount,
			txStreamer,
			nil,
			fatalErrChan,
			bpVerifier,
		)
		if err != nil {
			return nil, err
		}
	}

	if !config.ParentChainReader.Enable {
		return &Node{
			ArbDB:                   arbDb,
			Stack:                   stack,
			Execution:               exec,
			L1Reader:                nil,
			TxStreamer:              txStreamer,
			DeployInfo:              nil,
			InboxReader:             nil,
			InboxTracker:            nil,
			DelayedSequencer:        nil,
			BatchPoster:             nil,
			MessagePruner:           nil,
			BlockValidator:          nil,
			StatelessBlockValidator: nil,
			Staker:                  nil,
			BroadcastServer:         broadcastServer,
			BroadcastClients:        broadcastClients,
			SeqCoordinator:          coordinator,
			MaintenanceRunner:       maintenanceRunner,
			DASLifecycleManager:     nil,
			ClassicOutboxRetriever:  classicOutbox,
			SyncMonitor:             syncMonitor,
			configFetcher:           configFetcher,
			ctx:                     ctx,
		}, nil
	}

	if deployInfo == nil {
		return nil, errors.New("deployinfo is nil")
	}
	delayedBridge, err := NewDelayedBridge(l1client, deployInfo.Bridge, deployInfo.DeployedAt)
	if err != nil {
		return nil, err
	}
	sequencerInbox, err := NewSequencerInbox(l1client, deployInfo.SequencerInbox, int64(deployInfo.DeployedAt))
	if err != nil {
		return nil, err
	}

	var daWriter das.DataAvailabilityServiceWriter
	var daReader das.DataAvailabilityServiceReader
	var dasLifecycleManager *das.LifecycleManager
	if config.DataAvailability.Enable {
		if config.BatchPoster.Enable {
			daWriter, daReader, dasLifecycleManager, err = das.CreateBatchPosterDAS(ctx, &config.DataAvailability, dataSigner, l1client, deployInfo.SequencerInbox)
			if err != nil {
				return nil, err
			}
		} else {
			daReader, dasLifecycleManager, err = das.CreateDAReaderForNode(ctx, &config.DataAvailability, l1Reader, &deployInfo.SequencerInbox)
			if err != nil {
				return nil, err
			}
		}

		daReader = das.NewReaderTimeoutWrapper(daReader, config.DataAvailability.RequestTimeout)

		if config.DataAvailability.PanicOnError {
			if daWriter != nil {
				daWriter = das.NewWriterPanicWrapper(daWriter)
			}
			daReader = das.NewReaderPanicWrapper(daReader)
		}
	} else if l2BlockChain.Config().ArbitrumChainParams.DataAvailabilityCommittee {
		return nil, errors.New("a data availability service is required for this chain, but it was not configured")
	}

	inboxTracker, err := NewInboxTracker(arbDb, txStreamer, daReader)
	if err != nil {
		return nil, err
	}
	inboxReader, err := NewInboxReader(inboxTracker, l1client, l1Reader, new(big.Int).SetUint64(deployInfo.DeployedAt), delayedBridge, sequencerInbox, func() *InboxReaderConfig { return &configFetcher.Get().InboxReader })
	if err != nil {
		return nil, err
	}
	txStreamer.SetInboxReaders(inboxReader, delayedBridge)

	var statelessBlockValidator *staker.StatelessBlockValidator
	if config.BlockValidator.ValidationServer.URL != "" {
		statelessBlockValidator, err = staker.NewStatelessBlockValidator(
			inboxReader,
			inboxTracker,
			txStreamer,
			exec.Recorder,
			rawdb.NewTable(arbDb, storage.BlockValidatorPrefix),
			daReader,
			func() *staker.BlockValidatorConfig { return &configFetcher.Get().BlockValidator },
			stack,
		)
	} else {
		err = errors.New("no validator url specified")
	}
	if err != nil {
		if config.ValidatorRequired() || config.Staker.Enable {
			return nil, fmt.Errorf("%w: failed to init block validator", err)
		}
		log.Warn("validation not supported", "err", err)
		statelessBlockValidator = nil
	}

	var blockValidator *staker.BlockValidator
	if config.ValidatorRequired() {
		blockValidator, err = staker.NewBlockValidator(
			statelessBlockValidator,
			inboxTracker,
			txStreamer,
			func() *staker.BlockValidatorConfig { return &configFetcher.Get().BlockValidator },
			fatalErrChan,
		)
		if err != nil {
			return nil, err
		}
	}

	var stakerObj *staker.Staker
	var messagePruner *MessagePruner

	if config.Staker.Enable {
		dp, err := StakerDataposter(
			ctx,
			rawdb.NewTable(arbDb, storage.StakerPrefix),
			l1Reader,
			txOptsValidator,
			configFetcher,
			syncMonitor,
		)
		if err != nil {
			return nil, err
		}
		getExtraGas := func() uint64 { return configFetcher.Get().Staker.ExtraGas }
		// TODO: factor this out into separate helper, and split rest of node
		// creation into multiple helpers.
		var wallet staker.ValidatorWalletInterface = validatorwallet.NewNoOp(l1client, deployInfo.Rollup)
		if !strings.EqualFold(config.Staker.Strategy, "watchtower") {
			if config.Staker.UseSmartContractWallet || txOptsValidator == nil {
				var existingWalletAddress *common.Address
				if len(config.Staker.ContractWalletAddress) > 0 {
					if !common.IsHexAddress(config.Staker.ContractWalletAddress) {
						log.Error("invalid validator smart contract wallet", "addr", config.Staker.ContractWalletAddress)
						return nil, errors.New("invalid validator smart contract wallet address")
					}
					tmpAddress := common.HexToAddress(config.Staker.ContractWalletAddress)
					existingWalletAddress = &tmpAddress
				}
				wallet, err = validatorwallet.NewContract(dp, existingWalletAddress, deployInfo.ValidatorWalletCreator, deployInfo.Rollup, l1Reader, txOptsValidator, int64(deployInfo.DeployedAt), func(common.Address) {}, getExtraGas)
				if err != nil {
					return nil, err
				}
			} else {
				if len(config.Staker.ContractWalletAddress) > 0 {
					return nil, errors.New("validator contract wallet specified but flag to use a smart contract wallet was not specified")
				}
				wallet, err = validatorwallet.NewEOA(dp, deployInfo.Rollup, l1client, txOptsValidator, getExtraGas)
				if err != nil {
					return nil, err
				}
			}
		}

		var confirmedNotifiers []staker.LatestConfirmedNotifier
		if config.MessagePruner.Enable && !config.Caching.Archive {
			messagePruner = NewMessagePruner(txStreamer, inboxTracker, func() *MessagePrunerConfig { return &configFetcher.Get().MessagePruner })
			confirmedNotifiers = append(confirmedNotifiers, messagePruner)
		}

		stakerObj, err = staker.NewStaker(l1Reader, wallet, bind.CallOpts{}, config.Staker, blockValidator, statelessBlockValidator, nil, confirmedNotifiers, deployInfo.ValidatorUtils, fatalErrChan)
		if err != nil {
			return nil, err
		}
		if stakerObj.Strategy() == staker.WatchtowerStrategy {
			if err := wallet.Initialize(ctx); err != nil {
				return nil, err
			}
		}
		var txValidatorSenderPtr *common.Address
		if txOptsValidator != nil {
			txValidatorSenderPtr = &txOptsValidator.From
		}
		whitelisted, err := stakerObj.IsWhitelisted(ctx)
		if err != nil {
			return nil, err
		}
		log.Info("running as validator", "txSender", txValidatorSenderPtr, "actingAsWallet", wallet.Address(), "whitelisted", whitelisted, "strategy", config.Staker.Strategy)
	}

	var batchPoster *BatchPoster
	var delayedSequencer *DelayedSequencer
	if config.BatchPoster.Enable {
		if txOptsBatchPoster == nil {
			return nil, errors.New("batchposter, but no TxOpts")
		}
		batchPoster, err = NewBatchPoster(ctx, rawdb.NewTable(arbDb, storage.BatchPosterPrefix), l1Reader, inboxTracker, txStreamer, syncMonitor, func() *BatchPosterConfig { return &configFetcher.Get().BatchPoster }, deployInfo, txOptsBatchPoster, daWriter)
		if err != nil {
			return nil, err
		}
	}
	// always create DelayedSequencer, it won't do anything if it is disabled
	delayedSequencer, err = NewDelayedSequencer(l1Reader, inboxReader, exec.ExecEngine, coordinator, func() *DelayedSequencerConfig { return &configFetcher.Get().DelayedSequencer })
	if err != nil {
		return nil, err
	}

	return &Node{
		ArbDB:                   arbDb,
		Stack:                   stack,
		Execution:               exec,
		L1Reader:                l1Reader,
		TxStreamer:              txStreamer,
		DeployInfo:              deployInfo,
		InboxReader:             inboxReader,
		InboxTracker:            inboxTracker,
		DelayedSequencer:        delayedSequencer,
		BatchPoster:             batchPoster,
		MessagePruner:           messagePruner,
		BlockValidator:          blockValidator,
		StatelessBlockValidator: statelessBlockValidator,
		Staker:                  stakerObj,
		BroadcastServer:         broadcastServer,
		BroadcastClients:        broadcastClients,
		SeqCoordinator:          coordinator,
		MaintenanceRunner:       maintenanceRunner,
		DASLifecycleManager:     dasLifecycleManager,
		ClassicOutboxRetriever:  classicOutbox,
		SyncMonitor:             syncMonitor,
		configFetcher:           configFetcher,
		ctx:                     ctx,
	}, nil
}

func (n *Node) OnConfigReload(_ *Config, _ *Config) error {
	// TODO
	return nil
}

func CreateNode(
	ctx context.Context,
	stack *node.Node,
	chainDb ethdb.Database,
	arbDb ethdb.Database,
	configFetcher ConfigFetcher,
	l2BlockChain *core.BlockChain,
	l1client arbutil.L1Interface,
	deployInfo *chaininfo.RollupAddresses,
	txOptsValidator *bind.TransactOpts,
	txOptsBatchPoster *bind.TransactOpts,
	dataSigner signature.DataSignerFunc,
	fatalErrChan chan error,
) (*Node, error) {
	currentNode, err := createNodeImpl(ctx, stack, chainDb, arbDb, configFetcher, l2BlockChain, l1client, deployInfo, txOptsValidator, txOptsBatchPoster, dataSigner, fatalErrChan)
	if err != nil {
		return nil, err
	}
	var apis []rpc.API
	if currentNode.BlockValidator != nil {
		apis = append(apis, rpc.API{
			Namespace: "arb",
			Version:   "1.0",
			Service:   &BlockValidatorAPI{val: currentNode.BlockValidator},
			Public:    false,
		})
	}
	if currentNode.StatelessBlockValidator != nil {
		apis = append(apis, rpc.API{
			Namespace: "arbvalidator",
			Version:   "1.0",
			Service: &BlockValidatorDebugAPI{
				val:        currentNode.StatelessBlockValidator,
				blockchain: l2BlockChain,
			},
			Public: false,
		})
	}

	apis = append(apis, rpc.API{
		Namespace: "arb",
		Version:   "1.0",
		Service:   execution.NewArbAPI(currentNode.Execution.TxPublisher),
		Public:    false,
	})
	config := configFetcher.Get()
	apis = append(apis, rpc.API{
		Namespace: "arbdebug",
		Version:   "1.0",
		Service: execution.NewArbDebugAPI(
			l2BlockChain,
			config.RPC.ArbDebug.BlockRangeBound,
			config.RPC.ArbDebug.TimeoutQueueBound,
		),
		Public: false,
	})
	apis = append(apis, rpc.API{
		Namespace: "arbtrace",
		Version:   "1.0",
		Service: execution.NewArbTraceForwarderAPI(
			config.RPC.ClassicRedirect,
			config.RPC.ClassicRedirectTimeout,
		),
		Public: false,
	})
	apis = append(apis, rpc.API{
		Namespace: "debug",
		Service:   eth.NewDebugAPI(eth.NewArbEthereum(l2BlockChain, chainDb)),
		Public:    false,
	})
	stack.RegisterAPIs(apis)

	return currentNode, nil
}

func (n *Node) Start(ctx context.Context) error {
	// config is the static config at start, not a dynamic config
	config := n.configFetcher.Get()
	n.SyncMonitor.Initialize(n.InboxReader, n.TxStreamer, n.SeqCoordinator)
	n.Execution.ArbInterface.Initialize(n)
	err := n.Stack.Start()
	if err != nil {
		return fmt.Errorf("error starting geth stack: %w", err)
	}
	err = n.Execution.Backend.Start()
	if err != nil {
		return fmt.Errorf("error starting geth backend: %w", err)
	}
	err = n.Execution.TxPublisher.Initialize(ctx)
	if err != nil {
		return fmt.Errorf("error initializing transaction publisher: %w", err)
	}
	if n.InboxTracker != nil {
		err = n.InboxTracker.Initialize()
		if err != nil {
			return fmt.Errorf("error initializing inbox tracker: %w", err)
		}
	}
	if n.BroadcastServer != nil {
		err = n.BroadcastServer.Initialize()
		if err != nil {
			return fmt.Errorf("error initializing feed broadcast server: %w", err)
		}
	}
	if n.InboxTracker != nil && n.BroadcastServer != nil && config.Sequencer.Enable && !config.SeqCoordinator.Enable {
		// Normally, the sequencer would populate the feed backlog when it acquires the lockout.
		// However, if the sequencer coordinator is not enabled, we must populate the backlog on startup.
		err = n.InboxTracker.PopulateFeedBacklog(n.BroadcastServer)
		if err != nil {
			return fmt.Errorf("error populating feed backlog on startup: %w", err)
		}
	}
	err = n.TxStreamer.Start(ctx)
	if err != nil {
		return fmt.Errorf("error starting transaction streamer: %w", err)
	}
	n.Execution.ExecEngine.Start(ctx)
	if n.InboxReader != nil {
		err = n.InboxReader.Start(ctx)
		if err != nil {
			return fmt.Errorf("error starting inbox reader: %w", err)
		}
	}
	if n.DelayedSequencer != nil && n.SeqCoordinator == nil {
		err = n.DelayedSequencer.ForceSequenceDelayed(ctx)
		if err != nil {
			return fmt.Errorf("error performing initial delayed sequencing: %w", err)
		}
	}
	err = n.Execution.TxPublisher.Start(ctx)
	if err != nil {
		return fmt.Errorf("error starting transaction puiblisher: %w", err)
	}
	if n.SeqCoordinator != nil {
		n.SeqCoordinator.Start(ctx)
	}
	if n.MaintenanceRunner != nil {
		n.MaintenanceRunner.Start(ctx)
	}
	if n.DelayedSequencer != nil {
		n.DelayedSequencer.Start(ctx)
	}
	if n.BatchPoster != nil {
		n.BatchPoster.Start(ctx)
	}
	if n.MessagePruner != nil {
		n.MessagePruner.Start(ctx)
	}
	if n.Staker != nil {
		err = n.Staker.Initialize(ctx)
		if err != nil {
			return fmt.Errorf("error initializing staker: %w", err)
		}
	}
	if n.StatelessBlockValidator != nil {
		err = n.StatelessBlockValidator.Start(ctx)
		if err != nil {
			if n.configFetcher.Get().ValidatorRequired() {
				return fmt.Errorf("error initializing stateless block validator: %w", err)
			}
			log.Info("validation not set up", "err", err)
			n.StatelessBlockValidator = nil
			n.BlockValidator = nil
		}
	}
	if n.BlockValidator != nil {
		err = n.BlockValidator.Initialize(ctx)
		if err != nil {
			return fmt.Errorf("error initializing block validator: %w", err)
		}
		err = n.BlockValidator.Start(ctx)
		if err != nil {
			return fmt.Errorf("error starting block validator: %w", err)
		}
	}
	if n.Staker != nil {
		n.Staker.Start(ctx)
	}
	if n.L1Reader != nil {
		n.L1Reader.Start(ctx)
	}
	if n.BroadcastServer != nil {
		err = n.BroadcastServer.Start(ctx)
		if err != nil {
			return fmt.Errorf("error starting feed broadcast server: %w", err)
		}
	}
	if n.BroadcastClients != nil {
		go func() {
			if n.InboxReader != nil {
				select {
				case <-n.InboxReader.CaughtUp():
				case <-ctx.Done():
					return
				}
			}
			n.BroadcastClients.Start(ctx)
		}()
	}
	if n.configFetcher != nil {
		n.configFetcher.Start(ctx)
	}
	return nil
}

func (n *Node) StopAndWait() {
	if n.MaintenanceRunner != nil && n.MaintenanceRunner.Started() {
		n.MaintenanceRunner.StopAndWait()
	}
	if n.configFetcher != nil && n.configFetcher.Started() {
		n.configFetcher.StopAndWait()
	}
	if n.SeqCoordinator != nil && n.SeqCoordinator.Started() {
		// Releases the chosen sequencer lockout,
		// and stops the background thread but not the redis client.
		n.SeqCoordinator.PrepareForShutdown()
	}
	n.Stack.StopRPC() // does nothing if not running
	if n.Execution.TxPublisher.Started() {
		n.Execution.TxPublisher.StopAndWait()
	}
	if n.DelayedSequencer != nil && n.DelayedSequencer.Started() {
		n.DelayedSequencer.StopAndWait()
	}
	if n.BatchPoster != nil && n.BatchPoster.Started() {
		n.BatchPoster.StopAndWait()
	}
	if n.MessagePruner != nil && n.MessagePruner.Started() {
		n.MessagePruner.StopAndWait()
	}
	if n.BroadcastServer != nil && n.BroadcastServer.Started() {
		n.BroadcastServer.StopAndWait()
	}
	if n.BroadcastClients != nil {
		n.BroadcastClients.StopAndWait()
	}
	if n.BlockValidator != nil && n.BlockValidator.Started() {
		n.BlockValidator.StopAndWait()
	}
	if n.Staker != nil {
		n.Staker.StopAndWait()
	}
	if n.StatelessBlockValidator != nil {
		n.StatelessBlockValidator.Stop()
	}
	n.Execution.Recorder.OrderlyShutdown()
	if n.InboxReader != nil && n.InboxReader.Started() {
		n.InboxReader.StopAndWait()
	}
	if n.L1Reader != nil && n.L1Reader.Started() {
		n.L1Reader.StopAndWait()
	}
	if n.TxStreamer.Started() {
		n.TxStreamer.StopAndWait()
	}
	if n.Execution.ExecEngine.Started() {
		n.Execution.ExecEngine.StopAndWait()
	}
	if n.SeqCoordinator != nil && n.SeqCoordinator.Started() {
		// Just stops the redis client (most other stuff was stopped earlier)
		n.SeqCoordinator.StopAndWait()
	}
	n.Execution.ArbInterface.BlockChain().Stop() // does nothing if not running
	if err := n.Execution.Backend.Stop(); err != nil {
		log.Error("backend stop", "err", err)
	}
	if n.DASLifecycleManager != nil {
		n.DASLifecycleManager.StopAndWaitUntil(2 * time.Second)
	}
	if err := n.Stack.Close(); err != nil {
		log.Error("error on stak close", "err", err)
	}
}<|MERGE_RESOLUTION|>--- conflicted
+++ resolved
@@ -387,29 +387,6 @@
 }
 
 var ConfigDefault = Config{
-<<<<<<< HEAD
-	RPC:                  arbitrum.DefaultConfig,
-	Sequencer:            execution.DefaultSequencerConfig,
-	L1Reader:             headerreader.DefaultConfig,
-	InboxReader:          DefaultInboxReaderConfig,
-	DelayedSequencer:     DefaultDelayedSequencerConfig,
-	BatchPoster:          DefaultBatchPosterConfig,
-	MessagePruner:        DefaultMessagePrunerConfig,
-	ForwardingTargetImpl: "",
-	Forwarder:            execution.DefaultNodeForwarderConfig,
-	TxPreChecker:         execution.DefaultTxPreCheckerConfig,
-	BlockValidator:       staker.DefaultBlockValidatorConfig,
-	Feed:                 broadcastclient.FeedConfigDefault,
-	Staker:               staker.DefaultL1ValidatorConfig,
-	SeqCoordinator:       DefaultSeqCoordinatorConfig,
-	DataAvailability:     das.DefaultDataAvailabilityConfig,
-	SyncMonitor:          DefaultSyncMonitorConfig,
-	Dangerous:            DefaultDangerousConfig,
-	Archive:              false,
-	TxLookupLimit:        126_230_400, // 1 year at 4 blocks per second
-	Caching:              execution.DefaultCachingConfig,
-	TransactionStreamer:  DefaultTransactionStreamerConfig,
-=======
 	RPC:                 arbitrum.DefaultConfig,
 	Sequencer:           execution.DefaultSequencerConfig,
 	ParentChainReader:   headerreader.DefaultConfig,
@@ -418,6 +395,7 @@
 	BatchPoster:         DefaultBatchPosterConfig,
 	MessagePruner:       DefaultMessagePrunerConfig,
 	ForwardingTarget:    "",
+	Forwarder:           execution.DefaultNodeForwarderConfig,
 	TxPreChecker:        execution.DefaultTxPreCheckerConfig,
 	BlockValidator:      staker.DefaultBlockValidatorConfig,
 	RecordingDatabase:   arbitrum.DefaultRecordingDatabaseConfig,
@@ -432,7 +410,6 @@
 	Caching:             execution.DefaultCachingConfig,
 	TransactionStreamer: DefaultTransactionStreamerConfig,
 	ResourceMgmt:        resourcemanager.DefaultConfig,
->>>>>>> 6d85d4ae
 }
 
 func ConfigDefaultL1Test() *Config {
