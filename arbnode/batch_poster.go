--- conflicted
+++ resolved
@@ -347,11 +347,7 @@
 	b.StopWaiter.Start(ctxIn)
 	var lastBatchPosted time.Time
 	b.CallIteratively(func(ctx context.Context) time.Duration {
-<<<<<<< HEAD
-		tx, err := b.maybePostSequencerBatch(ctx, time.Since(lastBatchPosted) >= b.config.MaxInterval)
-=======
 		tx, err := b.maybePostSequencerBatch(ctx, time.Since(lastBatchPosted))
->>>>>>> 626c11ea
 		if err != nil {
 			b.building = nil
 			log.Error("error posting batch", "err", err)
