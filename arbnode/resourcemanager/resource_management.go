// Copyright 2023, Offchain Labs, Inc.
// For license information, see https://github.com/nitro/blob/master/LICENSE

package resourcemanager

import (
	"bufio"
	"errors"
	"fmt"
	"net/http"
	"os"
	"regexp"
	"strconv"
	"time"

	"github.com/ethereum/go-ethereum/log"
	"github.com/ethereum/go-ethereum/metrics"
	"github.com/ethereum/go-ethereum/node"
	"github.com/spf13/pflag"
)

var (
	limitCheckDurationHistogram = metrics.NewRegisteredHistogram("arb/rpc/limitcheck/duration", nil, metrics.NewBoundedHistogramSample())
	limitCheckSuccessCounter    = metrics.NewRegisteredCounter("arb/rpc/limitcheck/success", nil)
	limitCheckFailureCounter    = metrics.NewRegisteredCounter("arb/rpc/limitcheck/failure", nil)
	errNotSupported             = errors.New("not supported")
)

// Init adds the resource manager's httpServer to a custom hook in geth.
// Geth will add it to the stack of http.Handlers so that it is run
// prior to RPC request handling.
//
// Must be run before the go-ethereum stack is set up (ethereum/go-ethereum/node.New).
func Init(conf *Config) {
	if conf.MemLimitPercent > 0 {
		node.WrapHTTPHandler = func(srv http.Handler) (http.Handler, error) {
			var c limitChecker
			c, err := newCgroupsMemoryLimitCheckerIfSupported(conf)
			if errors.Is(err, errNotSupported) {
				log.Error("No method for determining memory usage and limits was discovered, disabled memory limit RPC throttling")
				c = &trivialLimitChecker{}
			}

			return newHttpServer(srv, c), nil
		}
	}
}

// Config contains the configuration for resourcemanager functionality.
// Currently only a memory limit is supported, other limits may be added
// in the future.
type Config struct {
	MemLimitPercent int `koanf:"mem-limit-percent" reload:"hot"`
}

// DefaultConfig has the defaul resourcemanager configuration,
// all limits are disabled.
var DefaultConfig = Config{
	MemLimitPercent: 0,
}

// ConfigAddOptions adds the configuration options for resourcemanager.
func ConfigAddOptions(prefix string, f *pflag.FlagSet) {
	f.Int(prefix+".mem-limit-percent", DefaultConfig.MemLimitPercent, "RPC calls are throttled if system memory utilization exceeds this percent value, zero (default) is disabled")
}

// httpServer implements http.Handler and wraps calls to inner with a resource
// limit check.
type httpServer struct {
	inner http.Handler
	c     limitChecker
}

func newHttpServer(inner http.Handler, c limitChecker) *httpServer {
	return &httpServer{inner: inner, c: c}
}

// ServeHTTP passes req to inner unless any configured system resource
// limit is exceeded, in which case it returns a HTTP 429 error.
func (s *httpServer) ServeHTTP(w http.ResponseWriter, req *http.Request) {
	start := time.Now()
	exceeded, err := s.c.isLimitExceeded()
	limitCheckDurationHistogram.Update(time.Since(start).Nanoseconds())
	if err != nil {
		log.Error("Error checking memory limit", "err", err, "checker", s.c)
	} else if exceeded {
		http.Error(w, "Too many requests", http.StatusTooManyRequests)
		limitCheckFailureCounter.Inc(1)
		return
	}

	limitCheckSuccessCounter.Inc(1)
	s.inner.ServeHTTP(w, req)
}

type limitChecker interface {
	isLimitExceeded() (bool, error)
	String() string
}

<<<<<<< HEAD
func isSupported(c limitChecker) bool {
	_, err := c.isLimitExceeded()
	return err == nil
}

// newCgroupsMemoryLimitCheckerIfSupported attempts to auto-discover whether
// Cgroups V1 or V2 is supported for checking system memory limits.
func newCgroupsMemoryLimitCheckerIfSupported(conf *Config) (*cgroupsMemoryLimitChecker, error) {
	c := newCgroupsMemoryLimitChecker(cgroupsV1MemoryFiles, conf.MemoryLimitPercent)
=======
// newLimitChecker attempts to auto-discover the mechanism by which it
// can check system limits. Currently Cgroups V1 is supported,
// with Cgroups V2 likely to be implmemented next. If no supported
// mechanism is discovered, it logs an error and fails open, ie
// it creates a trivialLimitChecker that does no checks.
func newLimitChecker(conf *Config) limitChecker {
	c := newCgroupsV1MemoryLimitChecker(DefaultCgroupsV1MemoryDirectory, conf.MemLimitPercent)
>>>>>>> b5c02f94
	if isSupported(c) {
		log.Info("Cgroups v1 detected, enabling memory limit RPC throttling")
		return c, nil
	}

	c = newCgroupsMemoryLimitChecker(cgroupsV2MemoryFiles, conf.MemoryLimitPercent)
	if isSupported(c) {
		log.Info("Cgroups v2 detected, enabling memory limit RPC throttling")
		return c, nil
	}

	return nil, errNotSupported
}

// trivialLimitChecker checks no limits, so its limits are never exceeded.
type trivialLimitChecker struct{}

func (_ trivialLimitChecker) isLimitExceeded() (bool, error) {
	return false, nil
}

func (_ trivialLimitChecker) String() string { return "trivial" }

type cgroupsMemoryFiles struct {
	limitFile, usageFile, statsFile string
	inactiveRe                      *regexp.Regexp
}

const defaultCgroupsV1MemoryDirectory = "/sys/fs/cgroup/memory/"
const defaultCgroupsV2MemoryDirectory = "/sys/fs/cgroup/"

var cgroupsV1MemoryFiles = cgroupsMemoryFiles{
	limitFile:  defaultCgroupsV1MemoryDirectory + "/memory.limit_in_bytes",
	usageFile:  defaultCgroupsV1MemoryDirectory + "/memory.usage_in_bytes",
	statsFile:  defaultCgroupsV1MemoryDirectory + "/memory.stat",
	inactiveRe: regexp.MustCompile(`total_inactive_file (\d+)`),
}
var cgroupsV2MemoryFiles = cgroupsMemoryFiles{
	limitFile:  defaultCgroupsV2MemoryDirectory + "/memory.max",
	usageFile:  defaultCgroupsV2MemoryDirectory + "/memory.current",
	statsFile:  defaultCgroupsV2MemoryDirectory + "/memory.stat",
	inactiveRe: regexp.MustCompile(`inactive_file (\d+)`),
}

type cgroupsMemoryLimitChecker struct {
	files              cgroupsMemoryFiles
	memoryLimitPercent int
}

func newCgroupsMemoryLimitChecker(files cgroupsMemoryFiles, memoryLimitPercent int) *cgroupsMemoryLimitChecker {
	return &cgroupsMemoryLimitChecker{
		files:              files,
		memoryLimitPercent: memoryLimitPercent,
	}
}

// isLimitExceeded checks if the system memory used exceeds the limit
// scaled by the configured memoryLimitPercent.
//
// See the following page for details of calculating the memory used,
// which is reported as container_memory_working_set_bytes in prometheus:
// https://mihai-albert.com/2022/02/13/out-of-memory-oom-in-kubernetes-part-3-memory-metrics-sources-and-tools-to-collect-them/
func (c *cgroupsMemoryLimitChecker) isLimitExceeded() (bool, error) {
	var limit, usage, inactive int
	var err error
	if limit, err = readIntFromFile(c.files.limitFile); err != nil {
		return false, err
	}
	if usage, err = readIntFromFile(c.files.usageFile); err != nil {
		return false, err
	}
	if inactive, err = readInactive(c.files.statsFile, c.files.inactiveRe); err != nil {
		return false, err
	}
	return usage-inactive >= ((limit * c.memoryLimitPercent) / 100), nil
}

func (c cgroupsMemoryLimitChecker) String() string {
	return "CgroupsMemoryLimitChecker"
}

func readIntFromFile(fileName string) (int, error) {
	file, err := os.Open(fileName)
	if err != nil {
		return 0, err
	}

	var limit int
	if _, err = fmt.Fscanf(file, "%d", &limit); err != nil {
		return 0, err
	}
	return limit, nil
}

func readInactive(fileName string, re *regexp.Regexp) (int, error) {
	file, err := os.Open(fileName)
	if err != nil {
		return 0, err
	}

	scanner := bufio.NewScanner(file)
	for scanner.Scan() {
		line := scanner.Text()

		matches := re.FindStringSubmatch(line)

		if len(matches) >= 2 {
			inactive, err := strconv.Atoi(matches[1])
			if err != nil {
				return 0, err
			}
			return inactive, nil
		}
	}

	return 0, errors.New("total_inactive_file not found in " + fileName)
}<|MERGE_RESOLUTION|>--- conflicted
+++ resolved
@@ -98,7 +98,6 @@
 	String() string
 }
 
-<<<<<<< HEAD
 func isSupported(c limitChecker) bool {
 	_, err := c.isLimitExceeded()
 	return err == nil
@@ -107,22 +106,13 @@
 // newCgroupsMemoryLimitCheckerIfSupported attempts to auto-discover whether
 // Cgroups V1 or V2 is supported for checking system memory limits.
 func newCgroupsMemoryLimitCheckerIfSupported(conf *Config) (*cgroupsMemoryLimitChecker, error) {
-	c := newCgroupsMemoryLimitChecker(cgroupsV1MemoryFiles, conf.MemoryLimitPercent)
-=======
-// newLimitChecker attempts to auto-discover the mechanism by which it
-// can check system limits. Currently Cgroups V1 is supported,
-// with Cgroups V2 likely to be implmemented next. If no supported
-// mechanism is discovered, it logs an error and fails open, ie
-// it creates a trivialLimitChecker that does no checks.
-func newLimitChecker(conf *Config) limitChecker {
-	c := newCgroupsV1MemoryLimitChecker(DefaultCgroupsV1MemoryDirectory, conf.MemLimitPercent)
->>>>>>> b5c02f94
+	c := newCgroupsMemoryLimitChecker(cgroupsV1MemoryFiles, conf.MemLimitPercent)
 	if isSupported(c) {
 		log.Info("Cgroups v1 detected, enabling memory limit RPC throttling")
 		return c, nil
 	}
 
-	c = newCgroupsMemoryLimitChecker(cgroupsV2MemoryFiles, conf.MemoryLimitPercent)
+	c = newCgroupsMemoryLimitChecker(cgroupsV2MemoryFiles, conf.MemLimitPercent)
 	if isSupported(c) {
 		log.Info("Cgroups v2 detected, enabling memory limit RPC throttling")
 		return c, nil
