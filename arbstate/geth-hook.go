--- conflicted
+++ resolved
@@ -51,43 +51,6 @@
 		vm.PrecompiledContractsArbitrum[addr] = wrapped
 		vm.PrecompiledAddressesArbitrum = append(vm.PrecompiledAddressesArbitrum, addr)
 	}
-<<<<<<< HEAD
-
-	nodeInterface, err := abi.JSON(strings.NewReader(node_interfacegen.NodeInterfaceABI))
-	if err != nil {
-		panic(err)
-	}
-	core.InterceptRPCMessage = func(msg types.Message, statedb *state.StateDB) (types.Message, error) {
-		to := msg.To()
-		arbosVersion := arbosState.ArbOSVersion(statedb)
-		if to == nil || *to != common.HexToAddress("0xc8") || arbosVersion == 0 {
-			return msg, nil
-		}
-		return ApplyNodeInterface(msg, statedb, nodeInterface)
-	}
-
-	core.InterceptRPCGasCap = func(gascap *uint64, msg types.Message, header *types.Header, statedb *state.StateDB) {
-		arbosVersion := arbosState.ArbOSVersion(statedb)
-		if arbosVersion == 0 {
-			// ArbOS hasn't been installed, so use the vanilla gas cap
-			return
-		}
-		state, err := arbosState.OpenSystemArbosState(statedb, true)
-		if err != nil {
-			log.Error("failed to open ArbOS state", "err", err)
-			return
-		}
-		poster, _ := state.L1PricingState().ReimbursableAggregatorForSender(msg.From())
-		if poster == nil || header.BaseFee.Sign() == 0 {
-			// if gas is free or there's no reimbursable poster, the user won't pay for L1 data costs
-			return
-		}
-		posterCost, _ := state.L1PricingState().PosterDataCost(msg, msg.From(), *poster)
-		posterCostInL2Gas := arbmath.BigToUintSaturating(arbmath.BigDiv(posterCost, header.BaseFee))
-		*gascap = arbmath.SaturatingUAdd(*gascap, posterCostInL2Gas)
-	}
-=======
->>>>>>> 5e1f061c
 }
 
 // Does nothing, but forces an import to let the init function run
